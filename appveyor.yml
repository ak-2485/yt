# AppVeyor.com is a Continuous Integration service to build and run tests under
# Windows

environment:

  global:
      PYTHON: "C:\\Miniconda36-x64"

  matrix:
      - PYTHON_VERSION: "3.6"
        NUMPY_VERSION: "1.16"

platform:
    -x64

install:
    - "if not exist \"%userprofile%\\.config\\yt\" mkdir %userprofile%\\.config\\yt"
    - "echo [yt] > %userprofile%\\.config\\yt\\ytrc"
    - "echo suppressStreamLogging = True >> %userprofile%\\.config\\yt\\ytrc"
    - "SET PATH=%PYTHON%;%PYTHON%\\Scripts;%PATH%"
    - "copy tests\\matplotlibrc ."

    # Install the build and runtime dependencies of the project.
    # Create a conda environment
    - "conda update -q --yes conda"
    - "conda create -q --yes -n test python=%PYTHON_VERSION%"
    - "activate test"

    # Check that we have the expected version of Python
    - "python --version"

    # Install specified version of numpy and dependencies
<<<<<<< HEAD
    - "conda install --yes -c conda-forge numpy==%NUMPY_VERSION% scipy nose setuptools ipython
    Cython sympy fastcache h5py matplotlib mock pandas cartopy conda-build unyt pyyaml pooch"
    # install yt
=======
    - "conda install --yes -c conda-forge numpy scipy nose pytest setuptools ipython Cython sympy fastcache h5py matplotlib mock pandas cartopy conda-build pyyaml"
>>>>>>> 1340c119
    - "conda develop -b ."

# Not a .NET project
build: false

test_script:
  - "nosetests --nologcapture -sv yt"

# Enable this to be able to login to the build worker. You can use the
# `remmina` program in Ubuntu, use the login information that the line below
# prints into the log.
#on_finish:
#- ps: $blockRdp = $true; iex ((new-object net.webclient).DownloadString('https://raw.githubusercontent.com/appveyor/ci/master/scripts/enable-rdp.ps1'))<|MERGE_RESOLUTION|>--- conflicted
+++ resolved
@@ -30,13 +30,9 @@
     - "python --version"
 
     # Install specified version of numpy and dependencies
-<<<<<<< HEAD
-    - "conda install --yes -c conda-forge numpy==%NUMPY_VERSION% scipy nose setuptools ipython
+    - "conda install --yes -c conda-forge numpy==%NUMPY_VERSION% scipy nose pytest setuptools ipython
     Cython sympy fastcache h5py matplotlib mock pandas cartopy conda-build unyt pyyaml pooch"
     # install yt
-=======
-    - "conda install --yes -c conda-forge numpy scipy nose pytest setuptools ipython Cython sympy fastcache h5py matplotlib mock pandas cartopy conda-build pyyaml"
->>>>>>> 1340c119
     - "conda develop -b ."
 
 # Not a .NET project
