--- conflicted
+++ resolved
@@ -30,25 +30,17 @@
     - "python --version"
 
     # Install specified version of numpy and dependencies
-<<<<<<< HEAD
-    - "conda install --yes -c conda-forge numpy scipy nose pytest setuptools ipython Cython sympy fastcache h5py matplotlib=3.1.3 mock pandas cartopy conda-build pyyaml"
-=======
     - "conda install --yes -c conda-forge numpy scipy nose pytest setuptools ipython git unyt
     Cython sympy fastcache h5py matplotlib=3.1.3 mock pandas cartopy conda-build pooch pyyaml
     nose-timer pykdtree"
     # install yt
->>>>>>> 53b2d0aa
     - "pip install -e ."
 
 # Not a .NET project
 build: false
 
 test_script:
-<<<<<<< HEAD
-    - "nosetests --nologcapture -sv --ignore-files test_outputs_pytest --traverse-namespace yt"
-=======
-    - "nosetests --with-timer --timer-top-n=20 --nologcapture --with-xunit -sv --traverse-namespace yt"
->>>>>>> 53b2d0aa
+    - "nosetests --with-timer --timer-top-n=20 --nologcapture --with-xunit -sv --traverse-namespace yt --ignore-files test_outputs_pytest"
 
 # Enable this to be able to login to the build worker. You can use the
 # `remmina` program in Ubuntu, use the login information that the line below
