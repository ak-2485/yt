--- conflicted
+++ resolved
@@ -1,8 +1,3 @@
-"""
-Title:   conftest.py
-Purpose: Contains hooks and fixtures for yt testing
-Notes:
-"""
 import os
 import shutil
 import tempfile
@@ -53,22 +48,10 @@
     Reads in the tests/tests.yaml file. This file contains a list of
     each answer test's answer file (including the changeset number).
     """
-<<<<<<< HEAD
     yt._called_from_pytest = True
     # Read the list of answer test classes and their associated answer file
     with open(config.getini("answer_file_list"), "r") as f:
         pytest.answer_files = yaml.safe_load(f)
-=======
-
-    ytcfg["yt", "__withinpytest"] = "True"
-    # Make sure that the answers dir exists. If not, try to make it
-    if not os.path.isdir(answer_dir):
-        os.mkdir(answer_dir)
-    # Read the list of answer test classes and their associated answer
-    # file
-    with open(answer_file_list, "r") as f:
-        answer_files = yaml.safe_load(f)
->>>>>>> e72fc9a3
     # Register custom marks for answer tests and big data
     config.addinivalue_line("markers", "answer_test: Run the answer tests.")
     config.addinivalue_line(
