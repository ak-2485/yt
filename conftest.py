--- conflicted
+++ resolved
@@ -25,14 +25,9 @@
 pytest.answer_files = {}
 
 # List of answer files
-<<<<<<< HEAD
 answer_file_list = 'tests/tests_pytest.yaml'
 answer_dir = os.path.join(ytcfg.get('yt', 'test_data_dir'), 'answers')
 array_dir = os.path.join(answer_dir, 'raw_arrays')
-=======
-answer_file_list = "tests/tests.yaml"
-answer_dir = os.path.join(ytcfg.get("yt", "test_data_dir"), "answers")
->>>>>>> 53b2d0aa
 
 
 def pytest_addoption(parser):
@@ -40,7 +35,6 @@
     Lets options be passed to test functions.
     """
     parser.addoption(
-<<<<<<< HEAD
         "--with-answer-testing",
         action="store_true",
     )
@@ -67,18 +61,6 @@
     parser.addoption(
         "--no-hash",
         action="store_true",
-=======
-        "--with-answer-testing", action="store_true", default=False,
-    )
-    parser.addoption(
-        "--answer-store", action="store_true", default=False,
-    )
-    parser.addoption(
-        "--answer-big-data", action="store_true", default=False,
-    )
-    parser.addoption(
-        "--save-answer-arrays", action="store_true",
->>>>>>> 53b2d0aa
     )
 
 
@@ -95,13 +77,8 @@
         os.mkdir(array_dir)
     # Read the list of answer test classes and their associated answer
     # file
-<<<<<<< HEAD
     with open(answer_file_list, 'r') as f:
         pytest.answer_files = yaml.safe_load(f)
-=======
-    with open(answer_file_list, "r") as f:
-        answer_files = yaml.safe_load(f)
->>>>>>> 53b2d0aa
     # Register custom marks for answer tests and big data
     config.addinivalue_line("markers", "answer_test: Run the answer tests.")
     config.addinivalue_line(
@@ -182,7 +159,6 @@
         >>>     def test1(self):
                     ...
     """
-<<<<<<< HEAD
     # See if the class being tested is one we know about
     try:
         answer_file, raw_answer_file  = pytest.answer_files[request.cls.__name__]
@@ -234,20 +210,6 @@
         os.remove(answer_file)
     if answer_raw_arrays and raw_answer_store and os.path.isfile(raw_answer_file) and force_overwrite:
         os.remove(raw_answer_file)
-=======
-    if request.cls.__name__ in answer_files:
-        answer_file = answer_files[request.cls.__name__]
-        # Make sure we're not overwriting an existing answer set
-        if os.path.isfile(os.path.join(answer_dir, answer_file)):
-            if request.config.getoption("--answer-store"):
-                raise FileExistsError(
-                    "Error, attempting to overwrite "
-                    "answer file {}. Either specify a new version or "
-                    "set the `--force-override-answers` option".format(answer_file)
-                )
-    else:
-        assert False
->>>>>>> 53b2d0aa
     request.cls.answer_file = answer_file
     request.cls.raw_answer_file = raw_answer_file
 
@@ -262,22 +224,8 @@
     # know of), so we do it explicitly
     blacklist = ['hashing', 'answer_file', 'request']
     test_params = {}
-<<<<<<< HEAD
     for key, val in request.node.funcargs.items():
         if key not in blacklist and not key.startswith('ds'):
-=======
-    func = request.node.function
-    # co_varnames is all of the variable names local to the function
-    # starting with self, then the passed args, then the vars defined
-    # in the function body. This excludes fixture names
-    args = func.__code__.co_varnames[1 : func.__code__.co_argcount]
-    # funcargs includes the names and values of all arguments, including
-    # fixtures, so we use args to weed out the fixtures. Need to have
-    # special treatment of the data files loaded in fixtures for the
-    # frontends
-    for key, val in request.node.funcargs.items():
-        if key in args and not key.startswith("ds_"):
->>>>>>> 53b2d0aa
             test_params[key] = val
     # Convert python-specific data objects (such as tuples) to a more
     # io-friendly format (in order to not have python-specific anchors
@@ -350,17 +298,13 @@
     # Add the function name as the "master" key to the hashes dict
     hashes = {request.node.name: hashes}
     # Either save or compare
-<<<<<<< HEAD
     if not request.config.getoption("--no-hash"):
         utils._handle_hashes(request.cls.answer_file, hashes,
             request.config.getoption('--answer-store'))
     if request.config.getoption('--answer-raw-arrays'):
-        # answer_file has .yaml appended to it, but here we're saving
-        # the arrays as .npy files, so we remove the .yaml extension
         utils._handle_raw_arrays(request.cls.raw_answer_file,
             request.cls.hashes, request.config.getoption('--raw-answer-store'),
             request.node.name)
-
 
 @pytest.fixture(scope='class')
 def ds(request):
@@ -368,21 +312,4 @@
     if dataset:
         return dataset
     else:
-        pytest.skip(f"Data file: `{request.param}` not found.")
-=======
-    utils._handle_hashes(
-        answer_dir,
-        request.cls.answer_file,
-        hashes,
-        request.config.getoption("--answer-store"),
-    )
-    if request.config.getoption("--save-answer-arrays"):
-        # answer_file has .yaml appended to it, but here we're saving
-        # the arrays as .npy files, so we remove the .yaml extension
-        utils._save_arrays(
-            answer_dir,
-            request.cls.answer_file.split(".")[0],
-            request.cls.hashes,
-            request.config.getoption("--answer-store"),
-        )
->>>>>>> 53b2d0aa
+        pytest.skip(f"Data file: `{request.param}` not found.")