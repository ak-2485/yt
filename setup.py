--- conflicted
+++ resolved
@@ -62,10 +62,6 @@
     ],
     "STD_LIBS": std_libs,
     "OMP_ARGS": omp_args,
-<<<<<<< HEAD
-=======
-    "FIXED_INTERP": "yt/utilities/lib/fixed_interpolator.cpp",
->>>>>>> 666a76db
     "ARTIO_SOURCE": glob.glob("yt/frontends/artio/artio_headers/*.c"),
     "CPP14_FLAG": CPP14_FLAG,
 }
