--- conflicted
+++ resolved
@@ -56,15 +56,9 @@
                                     n_lambda), "angstrom")
         self.tau_field = None
         self.flux_field = None
-<<<<<<< HEAD
         self.absorbers_list = None
-        self.lambda_bins = YTArray(np.linspace(lambda_min, lambda_max, n_lambda),
-                                   "angstrom")
-=======
->>>>>>> 5a6d26a2
         self.bin_width = YTQuantity((lambda_max - lambda_min) /
                                     float(n_lambda - 1), "angstrom")
-        self.spectrum_line_list = None
         self.line_list = []
         self.continuum_list = []
 
@@ -150,13 +144,14 @@
         subgrid_resolution : optional, int
            When a line is being added that is unresolved (ie its thermal
            width is less than the spectral bin width), the voigt profile of
-           the line is deposited into an array of virtual bins at higher
-           resolution.  The optical depth from these virtual bins is integrated
-           and then added to the coarser spectral bin.  The subgrid_resolution
-           value determines the ratio between the thermal width and the 
-           bin width of the virtual bins.  Increasing this value yields smaller
-           virtual bins, which increases accuracy, but is more expensive.
-           A value of 10 yields accuracy to the 4th significant digit.
+           the line is deposited into an array of virtual wavelength bins at 
+           higher resolution.  The optical depth from these virtual bins is 
+           integrated and then added to the coarser spectral wavelength bin.  
+           The subgrid_resolution value determines the ratio between the 
+           thermal width and the bin width of the virtual bins.  Increasing 
+           this value yields smaller virtual bins, which increases accuracy, 
+           but is more expensive.  A value of 10 yields accuracy to the 4th 
+           significant digit in tau.
            Default: 10
         njobs : optional, int or "auto"
            the number of process groups into which the loop over
@@ -195,13 +190,8 @@
             input_ds = input_file
         field_data = input_ds.all_data()
 
-<<<<<<< HEAD
-        self.tau_field = np.zeros(self.lambda_bins.size)
+        self.tau_field = np.zeros(self.lambda_field.size)
         self.absorbers_list = []
-=======
-        self.tau_field = np.zeros(self.lambda_field.size)
-        self.spectrum_line_list = []
->>>>>>> 5a6d26a2
 
         if njobs == "auto":
             comm = _get_comm(())
@@ -311,10 +301,11 @@
 
             # When we actually deposit the voigt profile, sometimes we will
             # have underresolved lines (ie lines with smaller widths than
-            # the spectral bin size).  Here, we create virtual bins small
-            # enough in width to well resolve each line, deposit the voigt 
-            # profile into them, then numerically integrate their tau values
-            # and sum them to redeposit them into the actual spectral bins.
+            # the spectral bin size).  Here, we create virtual wavelength bins 
+            # small enough in width to well resolve each line, deposit the 
+            # voigt profile into them, then numerically integrate their tau 
+            # values and sum them to redeposit them into the actual spectral 
+            # bins.
 
             # virtual bins (vbins) will be:
             # 1) <= the bin_width; assures at least as good as spectral bins
@@ -466,8 +457,7 @@
         Write spectrum to a fits file.
         """
         mylog.info("Writing spectrum to fits file: %s." % filename)
-        col1 = pyfits.Column(name='wavelength', format='E', \
-                             array=self.lambda_field)
+        col1 = pyfits.Column(name='wavelength', format='E', array=self.lambda_field)
         col2 = pyfits.Column(name='flux', format='E', array=self.flux_field)
         cols = pyfits.ColDefs([col1, col2])
         tbhdu = pyfits.BinTableHDU.from_columns(cols)
