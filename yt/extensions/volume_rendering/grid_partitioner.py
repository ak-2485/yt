--- conflicted
+++ resolved
@@ -334,88 +334,6 @@
     def __getitem__(self, item):
         return self.faces[item]
 
-<<<<<<< HEAD
-def partition_grid(start_grid, field, log_field = True, threshold = None):
-    if threshold is not None:
-        if start_grid[field].max() < threshold[0] or \
-           start_grid[field].min() > threshold[1]: return None
-    to_cut_up = start_grid.get_vertex_centered_data(field, smoothed=True).astype('float64')
-
-    if log_field: to_cut_up = na.log10(to_cut_up)
-
-    GF = GridFaces(start_grid.Children + [start_grid])
-    PP = ProtoPrism(start_grid.LeftEdge, start_grid.RightEdge, GF)
-    pgs = []
-    for P in PP.sweep(0):
-        pgs += P.get_brick(start_grid.LeftEdge, start_grid.dds, to_cut_up, start_grid.child_mask)
-    return pgs
-
-    if len(start_grid.Children) == 0:
-        pg = PartitionedGrid(
-                to_cut_up.copy(),
-                na.array(start_grid.LeftEdge, dtype='float64'),
-                na.array(start_grid.RightEdge, dtype='float64'),
-                na.array(start_grid.ActiveDimensions, dtype='int64'))
-        return [pg]
-
-    x_vert = [0, start_grid.ActiveDimensions[0]]
-    y_vert = [0, start_grid.ActiveDimensions[1]]
-    z_vert = [0, start_grid.ActiveDimensions[2]]
-
-    gi = start_grid.get_global_startindex()
-    for grid in start_grid.Children:
-        si = grid.get_global_startindex()/2 - gi
-        ei = si + grid.ActiveDimensions/2 
-        x_vert += [si[0], ei[0]]
-        y_vert += [si[1], ei[1]]
-        z_vert += [si[2], ei[2]]
-
-    # Now we sort by our vertices, in axis order
-
-    x_vert.sort()
-    y_vert.sort()
-    z_vert.sort()
-
-    return [g for g in _partition(start_grid, to_cut_up, x_vert, y_vert, z_vert)]
-
-def _partition(grid, grid_data, x_vert, y_vert, z_vert):
-    grids = []
-    cim = grid.child_index_mask
-    for xs, xe in zip(x_vert[:-1], x_vert[1:]):
-        for ys, ye in zip(y_vert[:-1], y_vert[1:]):
-            for zs, ze in zip(z_vert[:-1], z_vert[1:]):
-                sl = (slice(xs, xe), slice(ys, ye), slice(zs, ze))
-                dd = cim[sl]
-                if dd.size == 0: continue
-                uniq = na.unique(dd)
-                if uniq.size > 1: continue
-                if uniq[0] > -1: continue
-                data = grid_data[xs:xe+1,ys:ye+1,zs:ze+1].copy()
-                dims = na.array(dd.shape, dtype='int64')
-                start_index = na.array([xs,ys,zs], dtype='int64')
-                left_edge = grid.LeftEdge + start_index * grid.dds
-                right_edge = left_edge + dims * grid.dds
-                yield PartitionedGrid(
-                    data, left_edge, right_edge, dims)
-
-def partition_all_grids(grid_list, field = "Density", log_field = True,
-                        threshold = (-1e300, 1e300), eval_func = None):
-    new_grids = []
-    pbar = get_pbar("Partitioning ", len(grid_list))
-    if eval_func is None: eval_func = lambda a: True
-    dx = 1e300
-    for i, g in enumerate(grid_list):
-        if not eval_func(g): continue
-        pbar.update(i)
-        if g.dds[0] < dx: dx = g.dds[0]
-        to_add = partition_grid(g, field, log_field, threshold)
-        if to_add is not None: new_grids += to_add
-    pbar.finish()
-    for g in new_grids: g.min_dds = dx
-    return na.array(new_grids, dtype='object')
-
-=======
->>>>>>> 95193f59
 def export_partitioned_grids(grid_list, fn, int_type=na.int64, float_type=na.float64):
     f = h5py.File(fn, "w")
     pbar = get_pbar("Writing Grids", len(grid_list))
