"""
Python-based grid handler, not to be confused with the SWIG-handler

Author: Matthew Turk <matthewturk@gmail.com>
Affiliation: KIPAC/SLAC/Stanford
Homepage: http://yt.enzotools.org/
License:
  Copyright (C) 2007-2009 Matthew Turk.  All Rights Reserved.

  This file is part of yt.

  yt is free software; you can redistribute it and/or modify
  it under the terms of the GNU General Public License as published by
  the Free Software Foundation; either version 3 of the License, or
  (at your option) any later version.

  This program is distributed in the hope that it will be useful,
  but WITHOUT ANY WARRANTY; without even the implied warranty of
  MERCHANTABILITY or FITNESS FOR A PARTICULAR PURPOSE.  See the
  GNU General Public License for more details.

  You should have received a copy of the GNU General Public License
  along with this program.  If not, see <http://www.gnu.org/licenses/>.
"""

from yt.lagos import *
#import yt.enki, gc
from yt.funcs import *

class AMRGridPatch(object):
    _spatial = True
    _num_ghost_zones = 0
    _grids = None
    _id_offset = 1

    _type_name = 'grid'
    _skip_add = True
    _con_args = ('id', 'filename')

<<<<<<< HEAD
    __slots__ = ['data', 'field_parameters', 'fields', 'id', 'hierarchy', 'pf',
                 'ActiveDimensions', 'LeftEdge', 'RightEdge', 'Level',
                 'NumberOfParticles', 'Children', 'Parent',
                 'start_index', 'filename', '__weakref__', 'dds',
                 '_child_mask', '_child_indices', '_child_index_mask']

    def __init__(self, id, filename = None, hierarchy = None):
=======
    filename = None

    def __init__(self, id, filename=None, hierarchy = None):
>>>>>>> ca457fee
        self.data = {}
        self.field_parameters = {}
        self.fields = []
        self.id = id
        if hierarchy: self.hierarchy = weakref.proxy(hierarchy)
        self.pf = self.hierarchy.parameter_file # weakref already
        self._child_mask = self._child_indices = self._child_index_mask = None
        self.start_index = None

    def get_field_parameter(self, name, default=None):
        """
        This is typically only used by derived field functions, but
        it returns parameters used to generate fields.
        """
        if self.field_parameters.has_key(name):
            return self.field_parameters[name]
        else:
            return default

    def set_field_parameter(self, name, val):
        """
        Here we set up dictionaries that get passed up and down and ultimately
        to derived fields.
        """
        self.field_parameters[name] = val

    def has_field_parameter(self, name):
        """
        Checks if a field parameter is set.
        """
        return self.field_parameters.has_key(name)

    def convert(self, datatype):
        """
        This will attempt to convert a given unit to cgs from code units.
        It either returns the multiplicative factor or throws a KeyError.
        """
        return self.pf[datatype]

    def __repr__(self):
        # We'll do this the slow way to be clear what's going on
        s = "%s (%s): " % (self.__class__.__name__, self.pf)
        s += ", ".join(["%s=%s" % (i, getattr(self,i))
                       for i in self._con_args])
        return s

    def _generate_field(self, field):
        if self.pf.field_info.has_key(field):
            # First we check the validator
            try:
                self.pf.field_info[field].check_available(self)
            except NeedsGridType, ngt_exception:
                # This is only going to be raised if n_gz > 0
                n_gz = ngt_exception.ghost_zones
                f_gz = ngt_exception.fields
                gz_grid = self.retrieve_ghost_zones(n_gz, f_gz, smoothed=False)
                temp_array = self.pf.field_info[field](gz_grid)
                sl = [slice(n_gz,-n_gz)] * 3
                self[field] = temp_array[sl]
            else:
                self[field] = self.pf.field_info[field](self)
        else: # Can't find the field, try as it might
            raise exceptions.KeyError, field

    def has_key(self, key):
        return (key in self.data)

    def __getitem__(self, key):
        """
        Returns a single field.  Will add if necessary.
        """
        if not self.data.has_key(key):
            if key not in self.fields:
                self.fields.append(key)
            self.get_data(key)
        return self.data[key]

    def __setitem__(self, key, val):
        """
        Sets a field to be some other value.
        """
        if key not in self.fields: self.fields.append(key)
        self.data[key] = val

    def __delitem__(self, key):
        """
        Deletes a field
        """
        try:
            del self.fields[self.fields.index(key)]
        except ValueError:
            pass
        del self.data[key]

    
    def get_data(self, field):
        """
        Returns a field or set of fields for a key or set of keys
        """
        if not self.data.has_key(field):
            if field in self.hierarchy.field_list:
                conv_factor = 1.0
                if self.pf.field_info.has_key(field):
                    conv_factor = self.pf.field_info[field]._convert_function(self)
                if self.pf.field_info[field].particle_type and \
                   self.NumberOfParticles == 0:
                    # because this gets upcast to float
                    self[field] = na.array([],dtype='int64')
                    return self.data[field]
                try:
                    temp = self.hierarchy.io.pop(self, field)
                    self[field] = na.multiply(temp, conv_factor, temp)
                except self.hierarchy.io._read_exception, exc:
                    if field in self.pf.field_info:
                        if self.pf.field_info[field].not_in_all:
                            self[field] = na.zeros(self.ActiveDimensions, dtype='float64')
                        else:
                            raise
                    else: raise
            else:
                self._generate_field(field)
        return self.data[field]

    def _setup_dx(self):
        # So first we figure out what the index is.  We don't assume
        # that dx=dy=dz , at least here.  We probably do elsewhere.
        id = self.id - self._id_offset
        LE, RE = self.hierarchy.grid_left_edge[id,:], \
                 self.hierarchy.grid_right_edge[id,:]
        self.dds = na.array((RE-LE)/self.ActiveDimensions)
        self.data['dx'], self.data['dy'], self.data['dz'] = self.dds

    @property
    def _corners(self):
        return na.array([ # Unroll!
            [self.LeftEdge[0],  self.LeftEdge[1],  self.LeftEdge[2]],
            [self.RightEdge[0], self.LeftEdge[1],  self.LeftEdge[2]],
            [self.RightEdge[0], self.RightEdge[1], self.LeftEdge[2]],
            [self.RightEdge[0], self.RightEdge[1], self.RightEdge[2]],
            [self.LeftEdge[0],  self.RightEdge[1], self.RightEdge[2]],
            [self.LeftEdge[0],  self.LeftEdge[1],  self.RightEdge[2]],
            [self.RightEdge[0], self.LeftEdge[1],  self.RightEdge[2]],
            [self.LeftEdge[0],  self.RightEdge[1], self.LeftEdge[2]],
            ], dtype='float64')

    def _generate_overlap_masks(self, axis, LE, RE):
        """
        Generate a mask that shows which cells overlap with arbitrary arrays
        *LE* and *RE*) of edges, typically grids, along *axis*.
        Use algorithm described at http://www.gamedev.net/reference/articles/article735.asp
        """
        x = x_dict[axis]
        y = y_dict[axis]
        cond = self.RightEdge[x] >= LE[:,x]
        cond = na.logical_and(cond, self.LeftEdge[x] <= RE[:,x])
        cond = na.logical_and(cond, self.RightEdge[y] >= LE[:,y])
        cond = na.logical_and(cond, self.LeftEdge[y] <= RE[:,y])
        return cond
   
    def __repr__(self):
        return "AMRGridPatch_%04i" % (self.id)

    def __int__(self):
        return self.id

    def clear_data(self):
        """
        Clear out the following things: child_mask, child_indices,
        all fields, all field parameters.
        """
        self._del_child_mask()
        self._del_child_indices()
        if hasattr(self, 'coarseData'):
            del self.coarseData
        if hasattr(self, 'retVal'):
            del self.retVal
        self.data.clear()
        self._setup_dx()

    def check_child_masks(self):
        return self._child_mask, self._child_indices

    def _prepare_grid(self):
        """
        Copies all the appropriate attributes from the hierarchy
        """
        # This is definitely the slowest part of generating the hierarchy
        # Now we give it pointers to all of its attributes
        # Note that to keep in line with Enzo, we have broken PEP-8
        h = self.hierarchy # cache it
        my_ind = self.id - self._id_offset
        self.ActiveDimensions = h.grid_dimensions[my_ind]
        self.LeftEdge = h.grid_left_edge[my_ind]
        self.RightEdge = h.grid_right_edge[my_ind]
        h.grid_levels[my_ind, 0] = self.Level
        # This might be needed for streaming formats
        #self.Time = h.gridTimes[my_ind,0]
        self.NumberOfParticles = h.grid_particle_count[my_ind,0]

    def __len__(self):
        return na.prod(self.ActiveDimensions)

    def find_max(self, field):
        """
        Returns value, index of maximum value of *field* in this gird
        """
        coord1d=(self[field]*self.child_mask).argmax()
        coord=na.unravel_index(coord1d, self[field].shape)
        val = self[field][coord]
        return val, coord

    def find_min(self, field):
        """
        Returns value, index of minimum value of *field* in this gird
        """
        coord1d=(self[field]*self.child_mask).argmin()
        coord=na.unravel_index(coord1d, self[field].shape)
        val = self[field][coord]
        return val, coord

    def get_position(self, index):
        """
        Returns center position of an *index*
        """
        pos = (index + 0.5) * self.dds + self.LeftEdge
        return pos

    def clear_all(self):
        """
        Clears all datafields from memory and calls
        :meth:`clear_derived_quantities`.
        """
        for key in self.keys():
            del self.data[key]
        del self.data
        if hasattr(self,"retVal"):
            del self.retVal
        self.data = {}
        self.clear_derived_quantities()

    def clear_derived_quantities(self):
        """
        Clears coordinates, child_indices, child_mask.
        """
        # Access the property raw-values here
        del self.child_mask
        del self.child_ind

    def _set_child_mask(self, newCM):
        if self._child_mask != None:
            mylog.warning("Overriding child_mask attribute!  This is probably unwise!")
        self._child_mask = newCM

    def _set_child_indices(self, newCI):
        if self._child_indices != None:
            mylog.warning("Overriding child_indices attribute!  This is probably unwise!")
        self._child_indices = newCI

    def _get_child_mask(self):
        if self._child_mask == None:
            self.__generate_child_mask()
        return self._child_mask

    def _get_child_indices(self):
        if self._child_indices == None:
            self.__generate_child_mask()
        return self._child_indices

    def _del_child_indices(self):
        try:
            del self._child_indices
        except AttributeError:
            pass
        self._child_indices = None

    def _del_child_mask(self):
        try:
            del self._child_mask
        except AttributeError:
            pass
        self._child_mask = None

    def _get_child_index_mask(self):
        if self._child_index_mask is None:
            self.__generate_child_index_mask()
        return self._child_index_mask

    def _del_child_index_mask(self):
        try:
            del self._child_index_mask
        except AttributeError:
            pass
        self._child_index_mask = None

    #@time_execution
    def __fill_child_mask(self, child, mask, tofill):
        startIndex = na.maximum(0, na.rint(
                    (child.LeftEdge - self.LeftEdge)/self.dds))
        endIndex = na.minimum(na.rint(
                    (child.RightEdge - self.LeftEdge)/self.dds),
                              self.ActiveDimensions)
        startIndex = na.maximum(0, startIndex)
        mask[startIndex[0]:endIndex[0],
             startIndex[1]:endIndex[1],
             startIndex[2]:endIndex[2]] = tofill

    def __generate_child_mask(self):
        """
        Generates self.child_mask, which is zero where child grids exist (and
        thus, where higher resolution data is available.)
        """
        self._child_mask = na.ones(self.ActiveDimensions, 'int32')
        for child in self.Children:
            self.__fill_child_mask(child, self._child_mask, 0)
        self._child_indices = (self._child_mask==0) # bool, possibly redundant

    def __generate_child_index_mask(self):
        """
        Generates self.child_index_mask, which is -1 where there is no child,
        and otherwise has the ID of the grid that resides there.
        """
        self._child_index_mask = na.zeros(self.ActiveDimensions, 'int32') - 1
        for child in self.Children:
            self.__fill_child_mask(child, self._child_index_mask,
                                   child.id)

    def _get_coords(self):
        if self.__coords == None: self._generate_coords()
        return self.__coords

    def _set_coords(self, newC):
        if self.__coords != None:
            mylog.warning("Overriding coords attribute!  This is probably unwise!")
        self.__coords = newC

    def _del_coords(self):
        del self.__coords
        self.__coords = None

    def _generate_coords(self):
        """
        Creates self.coords, which is of dimensions (3,ActiveDimensions)
        """
        #print "Generating coords"
        ind = na.indices(self.ActiveDimensions)
        LE = na.reshape(self.LeftEdge,(3,1,1,1))
        self['x'], self['y'], self['z'] = (ind+0.5)*self.dds+LE

    child_mask = property(fget=_get_child_mask, fdel=_del_child_mask)
    child_index_mask = property(fget=_get_child_index_mask, fdel=_del_child_index_mask)
    child_indices = property(fget=_get_child_indices, fdel = _del_child_indices)

    def retrieve_ghost_zones(self, n_zones, fields, all_levels=False,
                             smoothed=False):
        # We will attempt this by creating a datacube that is exactly bigger
        # than the grid by nZones*dx in each direction
        nl = self.get_global_startindex() - n_zones
        nr = nl + self.ActiveDimensions + 2*n_zones
        new_left_edge = nl * self.dds
        new_right_edge = nr * self.dds
        # Something different needs to be done for the root grid, though
        level = self.Level
        if all_levels:
            level = self.hierarchy.max_level + 1
        args = (level, new_left_edge, new_right_edge)
        kwargs = {'dims': self.ActiveDimensions + 2*n_zones,
                  'num_ghost_zones':n_zones,
                  'use_pbar':False, 'fields':fields}
        if smoothed:
            cube = self.hierarchy.smoothed_covering_grid(
                level, new_left_edge, new_right_edge, **kwargs)
        else:
            cube = self.hierarchy.covering_grid(
                level, new_left_edge, **kwargs)
        return cube

    def get_vertex_centered_data(self, field, smoothed=True):
        cg = self.retrieve_ghost_zones(1, field, smoothed=smoothed)
        # Bounds should be cell-centered
        bds = na.array(zip(cg.left_edge+cg.dds/2.0, cg.right_edge-cg.dds/2.0)).ravel()
        interp = TrilinearFieldInterpolator(na.log10(cg[field]), bds, ['x','y','z'])
        ad = self.ActiveDimensions + 1
        x,y,z = na.mgrid[self.LeftEdge[0]:self.RightEdge[0]:ad[0]*1j,
                         self.LeftEdge[1]:self.RightEdge[1]:ad[1]*1j,
                         self.LeftEdge[2]:self.RightEdge[2]:ad[2]*1j]
        dd = {'x':x,'y':y,'z':z}
        scalars = 10**interp(dict(x=x,y=y,z=z))
        return scalars

class EnzoGrid(AMRGridPatch):
    """
    Class representing a single Enzo Grid instance.
    """

    __slots__ = []
    def __init__(self, id, hierarchy):
        """
        Returns an instance of EnzoGrid with *id*, associated with
        *filename* and *hierarchy*.
        """
        #All of the field parameters will be passed to us as needed.
        AMRGridPatch.__init__(self, id, filename = None, hierarchy = hierarchy)
        self.Parent = None
        self.Children = []
        self.Level = -1

    def _guess_properties_from_parent(self):
        """
        We know that our grid boundary occurs on the cell boundary of our
        parent.  This can be a very expensive process, but it is necessary
        in some hierarchys, where yt is unable to generate a completely
        space-filling tiling of grids, possibly due to the finite accuracy in a
        standard Enzo hierarchy file.
        """
        rf = self.pf["RefineBy"]
        my_ind = self.id - self._id_offset
        le = self.LeftEdge
        self['dx'] = self.Parent['dx']/rf
        self['dy'] = self.Parent['dy']/rf
        self['dz'] = self.Parent['dz']/rf
        ParentLeftIndex = na.rint((self.LeftEdge-self.Parent.LeftEdge)/self.Parent.dds)
        self.start_index = rf*(ParentLeftIndex + self.Parent.get_global_startindex()).astype('int64')
        self.LeftEdge = self.Parent.LeftEdge + self.Parent.dds * ParentLeftIndex
        self.RightEdge = self.LeftEdge + self.ActiveDimensions*self.dds
        self.hierarchy.gridDxs[my_ind,0] = self['dx']
        self.hierarchy.gridDys[my_ind,0] = self['dy']
        self.hierarchy.gridDzs[my_ind,0] = self['dz']
        self.hierarchy.grid_left_edge[my_ind,:] = self.LeftEdge
        self.hierarchy.grid_right_edge[my_ind,:] = self.RightEdge
        self.hierarchy.gridCorners[:,:,my_ind] = na.array([ # Unroll!
            [self.LeftEdge[0], self.LeftEdge[1], self.LeftEdge[2]],
            [self.RightEdge[0], self.LeftEdge[1], self.LeftEdge[2]],
            [self.RightEdge[0], self.RightEdge[1], self.LeftEdge[2]],
            [self.RightEdge[0], self.RightEdge[1], self.RightEdge[2]],
            [self.LeftEdge[0], self.RightEdge[1], self.RightEdge[2]],
            [self.LeftEdge[0], self.LeftEdge[1], self.RightEdge[2]],
            [self.RightEdge[0], self.LeftEdge[1], self.RightEdge[2]],
            [self.LeftEdge[0], self.RightEdge[1], self.LeftEdge[2]],
            ], dtype='float64')
        self._child_mask = None
        self._child_index_mask = None
        self._child_indices = None
        self._setup_dx()

    def get_global_startindex(self):
        """
        Return the integer starting index for each dimension at the current
        level.
        """
        if self.start_index != None:
            return self.start_index
        if self.Parent == None:
            start_index = self.LeftEdge / self.dds
            return na.rint(start_index).astype('int64').ravel()
        pdx = self.Parent.dds
        start_index = (self.Parent.get_global_startindex()) + \
                       na.rint((self.LeftEdge - self.Parent.LeftEdge)/pdx)
        self.start_index = (start_index*self.pf["RefineBy"]).astype('int64').ravel()
        return self.start_index

    def set_filename(self, filename):
        """
        Intelligently set the filename.
        """
        if self.hierarchy._strip_path:
            self.filename = os.path.join(self.hierarchy.directory,
                                         os.path.basename(filename))
        elif filename[0] == os.path.sep:
            self.filename = filename
        else:
            self.filename = os.path.join(self.hierarchy.directory, filename)
        return

    def __repr__(self):
        return "EnzoGrid_%04i" % (self.id)

class EnzoGridInMemory(EnzoGrid):
    __slots__ = ['proc_num']
    def set_filename(self, filename):
        pass

class OrionGrid(AMRGridPatch):
    _id_offset = 0
    def __init__(self, LeftEdge, RightEdge, index, level, filename, offset, dimensions,start,stop,paranoia=False):
        AMRGridPatch.__init__(self, index)
        self.filename = filename
        self._offset = offset
        self._paranoid = paranoia
        
        # should error check this
        self.ActiveDimensions = (dimensions.copy()).astype('int32')#.transpose()
        self.start = start.copy()#.transpose()
        self.stop = stop.copy()#.transpose()
        self.LeftEdge  = LeftEdge.copy()
        self.RightEdge = RightEdge.copy()
        self.index = index
        self.Level = level

    def get_global_startindex(self):
        return self.start

    def _prepare_grid(self):
        """
        Copies all the appropriate attributes from the hierarchy
        """
        # This is definitely the slowest part of generating the hierarchy
        # Now we give it pointers to all of its attributes
        # Note that to keep in line with Enzo, we have broken PEP-8
        h = self.hierarchy # cache it
        self.StartIndices = h.gridStartIndices[self.id]
        self.EndIndices = h.gridEndIndices[self.id]
        h.gridLevels[self.id,0] = self.Level
        h.grid_left_edge[self.id,:] = self.LeftEdge[:]
        h.grid_right_edge[self.id,:] = self.RightEdge[:]
        self.Time = h.gridTimes[self.id,0]
        self.NumberOfParticles = h.gridNumberOfParticles[self.id,0]
        self.Children = h.gridTree[self.id]
        pIDs = h.gridReverseTree[self.id]
        if len(pIDs) > 0:
            self.Parent = [weakref.proxy(h.grids[pID]) for pID in pIDs]
        else:
            self.Parent = []

    def __repr__(self):
        return "OrionGrid_%04i" % (self.id)
<|MERGE_RESOLUTION|>--- conflicted
+++ resolved
@@ -37,19 +37,12 @@
     _skip_add = True
     _con_args = ('id', 'filename')
 
-<<<<<<< HEAD
     __slots__ = ['data', 'field_parameters', 'fields', 'id', 'hierarchy', 'pf',
                  'ActiveDimensions', 'LeftEdge', 'RightEdge', 'Level',
                  'NumberOfParticles', 'Children', 'Parent',
                  'start_index', 'filename', '__weakref__', 'dds',
                  '_child_mask', '_child_indices', '_child_index_mask']
-
     def __init__(self, id, filename = None, hierarchy = None):
-=======
-    filename = None
-
-    def __init__(self, id, filename=None, hierarchy = None):
->>>>>>> ca457fee
         self.data = {}
         self.field_parameters = {}
         self.fields = []
