"""
Oct container tuned for Particles




"""

#-----------------------------------------------------------------------------
# Copyright (c) 2013, yt Development Team.
#
# Distributed under the terms of the Modified BSD License.
#
# The full license is in the file COPYING.txt, distributed with this software.
#-----------------------------------------------------------------------------

from oct_container cimport OctreeContainer, Oct, OctInfo, ORDER_MAX, \
    SparseOctreeContainer, OctKey, OctAllocationContainer
cimport oct_visitors
from oct_visitors cimport cind, OctVisitor
from libc.stdlib cimport malloc, free, qsort
from libc.math cimport floor, ceil, fmod
from yt.utilities.lib.fp_utils cimport *
from yt.utilities.lib.geometry_utils cimport bounded_morton, \
    bounded_morton_dds, bounded_morton_relative_dds, \
    encode_morton_64bit, decode_morton_64bit, \
    morton_neighbors_coarse, morton_neighbors_refined
import numpy as np
cimport numpy as np
from selection_routines cimport SelectorObject, AlwaysSelector
cimport cython
from collections import defaultdict

from particle_deposit cimport gind
from yt.utilities.lib.ewah_bool_array cimport \
    ewah_bool_array, ewah_bool_iterator
#from yt.utilities.lib.ewah_bool_wrap cimport \
from ..utilities.lib.ewah_bool_wrap cimport BoolArrayCollection
from libcpp.map cimport map
from libcpp.vector cimport vector
from libcpp.pair cimport pair
from cython.operator cimport dereference, preincrement
import struct
import os
import itertools

# Changes the container used to store morton indicies for selectors
DEF BoolType = "Bool" 
# If set to 1, ghost zones are added after all selected cells are identified.
# If set to 0, ghost zones are added as cells are selected
DEF GhostsAfter = 0
# If set to 1, only cells at the edge of selectors are given ghost zones
# This has no effect if ghost zones are done at the end
DEF OnlyGhostsAtEdges = 1
# If set to 1, only cells at the edge of selectors are refined
DEF OnlyRefineEdges = 1
# If set to 1, ghost cells are added at the refined level
DEF RefinedGhosts = 1
# If set to 1, ghost cells are added at the refined level reguardless of if the 
# coarse cell containing it is refined in the selector.
# If set to 0, ghost cells are only added at the refined level if the coarse index 
# for the ghost cell is refined in the selector.
DEF RefinedExternalGhosts = 1
# If set to 1, bitmaps are only compressed before looking for files
DEF UseUncompressed = 1
# If set to 1, uncompressed bitmaps are passed around as memory views rather than pointers
# Does not apply if UseUncompressed = 0 (i.e. automatically is 1)
DEF UseUncompressedView = 0
# If Set to 1, file bitmasks are managed by cython
DEF UseCythonBitmasks = 1
# If Set to 1, auto fill child cells for cells
DEF FillChildCellsCoarse = 1
DEF FillChildCellsRefined = 1
# Super to handle any case where you need to know edges
# Must be set to 1 if OnlyGhostsAtEdges, OnlyRefineEdges,
# FillChildCellCoarse, or FilleChildCellRefined is 1
DEF DetectEdges = 1
# If set, the number of particles in each cell are tracked
DEF CellParticleCount = 0
# If set, orphan cells (those that do not contain any particles) are
# added to the mask for the first file
DEF AddOrphans = 0
# If set, intermediate octs are included in the octree
DEF InclPartialOcts = 0

_bitmask_version = np.uint64(1)

IF BoolType == 'Vector':
    from ..utilities.lib.ewah_bool_wrap cimport SparseUnorderedBitmaskVector as SparseUnorderedBitmask
    from ..utilities.lib.ewah_bool_wrap cimport SparseUnorderedRefinedBitmaskVector as SparseUnorderedRefinedBitmask
ELSE:
    from ..utilities.lib.ewah_bool_wrap cimport SparseUnorderedBitmaskSet as SparseUnorderedBitmask
    from ..utilities.lib.ewah_bool_wrap cimport SparseUnorderedRefinedBitmaskSet as SparseUnorderedRefinedBitmask

IF UseUncompressed == 1:
    from ..utilities.lib.ewah_bool_wrap cimport BoolArrayCollectionUncompressed as BoolArrayColl
ELSE:
    from ..utilities.lib.ewah_bool_wrap cimport BoolArrayCollection as BoolArrayColl

IF UseCythonBitmasks == 1:
    from ..utilities.lib.ewah_bool_wrap cimport FileBitmasks

cdef class ParticleOctreeContainer(OctreeContainer):
    cdef Oct** oct_list
    #The starting oct index of each domain
    cdef np.int64_t *dom_offsets
    cdef public int max_level
    #How many particles do we keep befor refining
    cdef public int n_ref

    def allocate_root(self):
        cdef int i, j, k
        cdef Oct *cur
        for i in range(self.nn[0]):
            for j in range(self.nn[1]):
                for k in range(self.nn[2]):
                    cur = self.allocate_oct()
                    self.root_mesh[i][j][k] = cur

    def __dealloc__(self):
        #Call the freemem ops on every ocy
        #of the root mesh recursively
        cdef int i, j, k
        if self.root_mesh == NULL: return
        for i in range(self.nn[0]):
            if self.root_mesh[i] == NULL: continue
            for j in range(self.nn[1]):
                if self.root_mesh[i][j] == NULL: continue
                for k in range(self.nn[2]):
                    if self.root_mesh[i][j][k] == NULL: continue
                    self.visit_free(self.root_mesh[i][j][k])
        free(self.oct_list)
        free(self.dom_offsets)

    cdef void visit_free(self, Oct *o):
        #Free the memory for this oct recursively
        cdef int i, j, k
        for i in range(2):
            for j in range(2):
                for k in range(2):
                    if o.children != NULL \
                       and o.children[cind(i,j,k)] != NULL:
                        self.visit_free(o.children[cind(i,j,k)])
        free(o.children)
        free(o)

    def clear_fileind(self):
        cdef int i, j, k
        for i in range(self.nn[0]):
            for j in range(self.nn[1]):
                for k in range(self.nn[2]):
                    self.visit_clear(self.root_mesh[i][j][k])

    cdef void visit_clear(self, Oct *o):
        #Free the memory for this oct recursively
        cdef int i, j, k
        o.file_ind = 0
        for i in range(2):
            for j in range(2):
                for k in range(2):
                    if o.children != NULL \
                       and o.children[cind(i,j,k)] != NULL:
                        self.visit_clear(o.children[cind(i,j,k)])

    def __iter__(self):
        #Get the next oct, will traverse domains
        #Note that oct containers can be sorted
        #so that consecutive octs are on the same domain
        cdef int oi
        cdef Oct *o
        for oi in range(self.nocts):
            o = self.oct_list[oi]
            yield (o.file_ind, o.domain_ind, o.domain)

    def allocate_domains(self, domain_counts):
        pass

    def finalize(self, int domain_id = 0):
        #This will sort the octs in the oct list
        #so that domains appear consecutively
        #And then find the oct index/offset for
        #every domain
        cdef int max_level = 0
        self.oct_list = <Oct**> malloc(sizeof(Oct*)*self.nocts)
        cdef np.int64_t i = 0, lpos = 0
        # Note that we now assign them in the same order they will be visited
        # by recursive visitors.
        for i in range(self.nn[0]):
            for j in range(self.nn[1]):
                for k in range(self.nn[2]):
                    self.visit_assign(self.root_mesh[i][j][k], &lpos,
                                      0, &max_level)
        assert(lpos == self.nocts)
        for i in range(self.nocts):
            self.oct_list[i].domain_ind = i
            self.oct_list[i].domain = domain_id
        self.max_level = max_level

    cdef visit_assign(self, Oct *o, np.int64_t *lpos, int level, int *max_level):
        cdef int i, j, k
        self.oct_list[lpos[0]] = o
        lpos[0] += 1
        max_level[0] = imax(max_level[0], level)
        for i in range(2):
            for j in range(2):
                for k in range(2):
                    if o.children != NULL \
                       and o.children[cind(i,j,k)] != NULL:
                        self.visit_assign(o.children[cind(i,j,k)], lpos,
                                level + 1, max_level)
        return

    cdef np.int64_t get_domain_offset(self, int domain_id):
        return 0

    cdef Oct* allocate_oct(self):
        #Allocate the memory, set to NULL or -1
        #We reserve space for n_ref particles, but keep
        #track of how many are used with np initially 0
        self.nocts += 1
        cdef Oct *my_oct = <Oct*> malloc(sizeof(Oct))
        my_oct.domain = -1
        my_oct.file_ind = 0
        my_oct.domain_ind = self.nocts - 1
        my_oct.children = NULL
        return my_oct

    @cython.boundscheck(False)
    @cython.wraparound(False)
    @cython.cdivision(True)
    def add(self, np.ndarray[np.uint64_t, ndim=1] indices,
            np.uint8_t order = ORDER_MAX):
        #Add this particle to the root oct
        #Then if that oct has children, add it to them recursively
        #If the child needs to be refined because of max particles, do so
        cdef np.int64_t no = indices.shape[0], p
        cdef np.uint64_t index
        cdef int i, level
        cdef int ind[3]
        if self.root_mesh[0][0][0] == NULL: self.allocate_root()
        cdef np.uint64_t *data = <np.uint64_t *> indices.data
        for p in range(no):
            # We have morton indices, which means we choose left and right by
            # looking at (MAX_ORDER - level) & with the values 1, 2, 4.
            level = 0
            index = indices[p]
            if index == FLAG:
                # This is a marker for the index not being inside the domain
                # we're interested in.
                continue
            # Convert morton index to 3D index of octree root
            for i in range(3):
                ind[i] = (index >> ((order - level)*3 + (2 - i))) & 1
            cur = self.root_mesh[ind[0]][ind[1]][ind[2]]
            if cur == NULL:
                raise RuntimeError
            # Continue refining the octree until you reach the level of the
            # morton indexing order. Along the way, use prefix to count
            # previous indices at levels in the octree?
            while (cur.file_ind + 1) > self.n_ref:
                if level >= order: break # Just dump it here.
                level += 1
                for i in range(3):
                    ind[i] = (index >> ((order - level)*3 + (2 - i))) & 1
                if cur.children == NULL or \
                   cur.children[cind(ind[0],ind[1],ind[2])] == NULL:
                    cur = self.refine_oct(cur, index, level, order)
                    self.filter_particles(cur, data, p, level, order)
                else:
                    cur = cur.children[cind(ind[0],ind[1],ind[2])]
            # If our n_ref is 1, we are always refining, which means we're an
            # index octree.  In this case, we should store the index for fast
            # lookup later on when we find neighbors and the like.
            if self.n_ref == 1:
                cur.file_ind = index
            else:
                cur.file_ind += 1

    @cython.boundscheck(False)
    @cython.wraparound(False)
    @cython.cdivision(True)
    cdef Oct *refine_oct(self, Oct *o, np.uint64_t index, int level,
                         np.uint8_t order):
        #Allocate and initialize child octs
        #Attach particles to child octs
        #Remove particles from this oct entirely
        cdef int i, j, k
        cdef int ind[3]
        cdef Oct *noct
        # TODO: This does not need to be changed.
        o.children = <Oct **> malloc(sizeof(Oct *)*8)
        for i in range(2):
            for j in range(2):
                for k in range(2):
                    noct = self.allocate_oct()
                    noct.domain = o.domain
                    noct.file_ind = 0
                    o.children[cind(i,j,k)] = noct
        o.file_ind = self.n_ref + 1
        for i in range(3):
            ind[i] = (index >> ((order - level)*3 + (2 - i))) & 1
        noct = o.children[cind(ind[0],ind[1],ind[2])]
        return noct

    cdef void filter_particles(self, Oct *o, np.uint64_t *data, np.int64_t p,
                               int level, np.uint8_t order):
        # Now we look at the last nref particles to decide where they go.
        # If p: Loops over all previous morton indices
        # If n_ref: Loops over n_ref previous morton indices
        cdef int n = imin(p, self.n_ref)
        cdef np.uint64_t *arr = data + imax(p - self.n_ref, 0)
        cdef np.uint64_t prefix1, prefix2
        # Now we figure out our prefix, which is the oct address at this level.
        # As long as we're actually in Morton order, we do not need to worry
        # about *any* of the other children of the oct.
        prefix1 = data[p] >> (order - level)*3
        for i in range(n):
            prefix2 = arr[i] >> (order - level)*3
            if (prefix1 == prefix2):
                o.file_ind += 1 # Says how many morton indices are in this octant?
        #print ind[0], ind[1], ind[2], o.file_ind, level

    def recursively_count(self):
        #Visit every cell, accumulate the # of cells per level
        cdef int i, j, k
        cdef np.int64_t counts[128]
        for i in range(128): counts[i] = 0
        for i in range(self.nn[0]):
            for j in range(self.nn[1]):
                for k in range(self.nn[2]):
                    if self.root_mesh[i][j][k] != NULL:
                        self.visit(self.root_mesh[i][j][k], counts)
        level_counts = {}
        for i in range(128):
            if counts[i] == 0: break
            level_counts[i] = counts[i]
        return level_counts

    cdef visit(self, Oct *o, np.int64_t *counts, level = 0):
        cdef int i, j, k
        counts[level] += 1
        for i in range(2):
            for j in range(2):
                for k in range(2):
                    if o.children != NULL \
                       and o.children[cind(i,j,k)] != NULL:
                        self.visit(o.children[cind(i,j,k)], counts, level + 1)
        return

    @cython.boundscheck(False)
    @cython.wraparound(False)
    @cython.cdivision(True)
    cdef Oct *get_from_index(self, np.uint64_t mi, np.uint8_t order = ORDER_MAX, 
                             int max_level = 99):
        cdef Oct *cur
        cdef Oct *next
        cur = next = NULL
        cdef int i
        cdef np.int64_t level = -1
        cdef int ind32[3]
        cdef np.uint64_t ind[3]
        cdef np.uint64_t index
        # Get level offset
        cdef int level_offset[3]
        for i in range(3):
            level_offset[i] = np.log2(self.nn[i])
            if (1 << level_offset[i]) != self.nn[i]:
                raise Exception("Octree does not have roots along dimension {} in a power of 2 ".format(i))
        for i in range(2,3):
            if level_offset[i] != level_offset[0]:
                raise Exception("Octree must have the same number of roots in each dimension for this.")
        # Get root for index
        index = (mi >> ((order - level_offset[0])*3))
        decode_morton_64bit(index, ind)
        for i in range(3):
            ind32[i] = ind[i]
        self.get_root(ind32, &next)
        # We want to stop recursing when there's nowhere else to go
        level = level_offset[0]
        max_level = min(max_level, order)
        while next != NULL and level <= max_level:
            level += 1
            for i in range(3):
                ind[i] = (mi >> ((order - level)*3 + (2 - i))) & 1
            cur = next
            if cur.children != NULL:
                next = cur.children[cind(ind[0],ind[1],ind[2])]
            else:
                next = NULL
        return cur

    def apply_domain(self, int domain_id, BoolArrayCollection mask,
                     int masklevel):
        cdef SelectorObject selector = AlwaysSelector(None)
        ind = self.domain_ind(selector, mask = mask, masklevel = masklevel)
        for i in range(self.nocts):
            if ind[i] < 0: continue
            self.oct_list[i].domain = domain_id
        ind_out = super(ParticleOctreeContainer,self).domain_ind(selector, domain_id = domain_id)

    def domain_ind(self, selector, int domain_id = -1,
                   BoolArrayCollection mask = None, int masklevel = 99):
        if mask is None:
            return super(ParticleOctreeContainer,self).domain_ind(selector, domain_id = domain_id)
        # Create mask for octs that are touched by the mask
        cdef ewah_bool_array *ewah_slct = <ewah_bool_array *> mask.ewah_keys
        cdef ewah_bool_iterator *iter_set = new ewah_bool_iterator(ewah_slct[0].begin())
        cdef ewah_bool_iterator *iter_end = new ewah_bool_iterator(ewah_slct[0].end())
        cdef np.ndarray[np.uint8_t, ndim=1] oct_mask
        oct_mask = np.zeros(self.nocts, 'uint8')
        cdef Oct *o
        cdef int coct, cmi
        coct = cmi = 0
        while iter_set[0] != iter_end[0]:
            mi = dereference(iter_set[0])
            o = self.get_from_index(mi, order = masklevel)
            if o != NULL:
                _mask_children(oct_mask, o)
                coct += 1
            cmi += 1;
            preincrement(iter_set[0])
        # Get domain ind
        cdef np.ndarray[np.int64_t, ndim=1] ind
        ind = np.zeros(self.nocts, 'int64') - 1
        cdef oct_visitors.MaskedIndexOcts visitor
        visitor = oct_visitors.MaskedIndexOcts(self, domain_id)
        visitor.oct_index = ind
        visitor.oct_mask = oct_mask
        self.visit_all_octs(selector, visitor)
        return ind

cdef void _mask_children(np.ndarray[np.uint8_t] mask, Oct *cur):
    cdef int i, j, k
    if cur == NULL:
        return
    mask[cur.domain_ind] = 1
    if cur.children == NULL:
        return
    for i in range(2):
        for j in range(2):
            for k in range(2):
                _mask_children(mask, cur.children[cind(i,j,k)])

ctypedef fused anyfloat:
    np.float32_t
    np.float64_t

cdef np.uint64_t ONEBIT=1
cdef np.uint64_t FLAG = ~(<np.uint64_t>0)

cdef class ParticleBitmap:
    cdef np.float64_t left_edge[3]
    cdef np.float64_t right_edge[3]
    cdef np.float64_t dds[3]
    cdef np.float64_t dds_mi1[3]
    cdef np.float64_t dds_mi2[3]
    cdef np.float64_t idds[3]
    cdef np.int32_t dims[3]
    cdef public np.uint64_t nfiles
    cdef public np.int32_t index_order1
    cdef public np.int32_t index_order2
    cdef public object masks
    cdef public object counts
    cdef public object max_count
    cdef public object _last_selector
    cdef public object _last_return_values
    cdef public object _cached_octrees
    cdef public object _last_octree_subset
    cdef public object _last_oct_handler
    cdef public object _prev_octree_subset
    cdef public object _prev_oct_handler
    cdef np.uint32_t *file_markers
    cdef np.uint64_t n_file_markers
    cdef np.uint64_t file_marker_i
    IF UseCythonBitmasks == 1:
        cdef FileBitmasks bitmasks
    ELSE:
        cdef BoolArrayCollection[:] bitmasks
    cdef public BoolArrayCollection collisions

    def __init__(self, left_edge, right_edge, nfiles, 
                 index_order1 = None, index_order2 = None):
        # TODO: Set limit on maximum orders?
        if index_order1 is None: index_order1 = 7
        if index_order2 is None: index_order2 = 5
        cdef int i
        self._cached_octrees = {}
        self._last_selector = None
        self._last_return_values = None
        self._last_octree_subset = None
        self._last_oct_handler = None
        self._prev_octree_subset = None
        self._prev_oct_handler = None
        self.nfiles = nfiles
        for i in range(3):
            self.left_edge[i] = left_edge[i]
            self.right_edge[i] = right_edge[i]
            self.dims[i] = (1<<index_order1)
            self.dds[i] = (right_edge[i] - left_edge[i])/self.dims[i]
            self.idds[i] = 1.0/self.dds[i] 
            self.dds_mi1[i] = (right_edge[i] - left_edge[i]) / (1<<index_order1)
            self.dds_mi2[i] = self.dds_mi1[i] / (1<<index_order2)
        # We use 64-bit masks
        self.index_order1 = index_order1
        self.index_order2 = index_order2
        # This will be an on/off flag for which morton index values are touched
        # by particles.
        # This is the simple way, for now.
        self.masks = np.zeros((1 << (index_order1 * 3), nfiles), dtype="uint8")
        IF UseCythonBitmasks == 1:
            self.bitmasks = FileBitmasks(self.nfiles)
        ELSE:
            cdef np.ndarray[object, ndim=1] bitmasks
            bitmasks = np.array([BoolArrayCollection() for i in range(nfiles)],
                                dtype="object")
            self.bitmasks = bitmasks
        self.collisions = BoolArrayCollection()

    def _bitmask_logicaland(self, ifile, bcoll, out):
        IF UseCythonBitmasks == 1:
            self.bitmasks._logicaland(ifile, bcoll, out)
        ELSE:
            cdef BoolArrayCollection bitmasks = self.bitmasks[ifile]
            return bitmasks._logicaland(bcoll, out)

    def _bitmask_intersects(self, ifile, bcoll):
        IF UseCythonBitmasks == 1:
            return self.bitmasks._intersects(ifile, bcoll)
        ELSE:
            cdef BoolArrayCollection bitmasks = self.bitmasks[ifile]
            return bitmasks._intersects(bcoll)

    @cython.boundscheck(False)
    @cython.wraparound(False)
    @cython.cdivision(True)
<<<<<<< HEAD
    def _coarse_index_data_file(self, np.ndarray[anyfloat, ndim=2] pos,
=======
    def _coarse_index_data_file(self,
                                np.ndarray[anyfloat, ndim=2] pos,
>>>>>>> 34f3b58d
                                np.ndarray[anyfloat, ndim=1] hsml,
                                np.uint64_t file_id):
        return self.__coarse_index_data_file(pos, hsml, file_id)

    @cython.boundscheck(False)
    @cython.wraparound(False)
    @cython.cdivision(True)
<<<<<<< HEAD
    cdef void __coarse_index_data_file(self, np.ndarray[anyfloat, ndim=2] pos,
=======
    cdef void __coarse_index_data_file(self,
                                       np.ndarray[anyfloat, ndim=2] pos,
>>>>>>> 34f3b58d
                                       np.ndarray[anyfloat, ndim=1] hsml,
                                       np.uint64_t file_id):
        # Initialize
        cdef np.int64_t i, p
        cdef np.uint64_t mi, miex, mi_max
        cdef np.uint64_t mi_split[3]
        cdef np.float64_t ppos[3]
        cdef int skip, Nex, xex, yex, zex
        cdef object xex_range, yex_range, zex_range
        cdef np.float64_t LE[3]
        cdef np.float64_t RE[3]
        cdef np.float64_t dds[3]
        cdef np.float64_t dds_max
        cdef np.ndarray[np.uint8_t, ndim=1] mask = self.masks[:,file_id]
        mi_max = (1 << self.index_order1)
        # Copy over things for this file (type cast necessary?)
        dds_max = 0.0
        for i in range(3):
            LE[i] = self.left_edge[i]
            RE[i] = self.right_edge[i]
            dds[i] = self.dds_mi1[i]
            if dds[i] > dds_max:
                dds_max = dds[i]
        # Mark index of particles that are in this file
        for p in range(pos.shape[0]):
            skip = 0
            for i in range(3):
                # Skip particles outside the domain
                if pos[p,i] >= RE[i] or pos[p,i] < LE[i]:
                    skip = 1
                    break
                ppos[i] = pos[p,i]
            if skip==1: continue
            mi = bounded_morton_split_dds(ppos[0], ppos[1], ppos[2], LE,
                                          dds, mi_split)
            mask[mi] = 1
            # Expand mask by softening
            if hsml is not None:
                Nex = <int>np.ceil(hsml[p]/dds_max)
                if Nex > 0:
                    # Ensure that min/max values for x,y,z indexes are obeyed
                    xex_range = range(max(-Nex, -mi_split[0]), min(Nex, mi_max-mi_split[0]))
                    yex_range = range(max(-Nex, -mi_split[1]), min(Nex, mi_max-mi_split[1]))
                    zex_range = range(max(-Nex, -mi_split[2]), min(Nex, mi_max-mi_split[2]))
                    for xex,yex,zex in itertools.product(xex_range, yex_range, zex_range):
                        miex = encode_morton_64bit(mi_split[0] + xex,
                                                   mi_split[1] + yex,
                                                   mi_split[2] + zex)
                        mask[miex] = 1
                
            
    @cython.boundscheck(False)
    @cython.wraparound(False)
    @cython.cdivision(True)
    def _set_coarse_index_data_file(self, np.uint64_t file_id):
        return self.__set_coarse_index_data_file(file_id)

    @cython.boundscheck(False)
    @cython.wraparound(False)
    @cython.cdivision(True)
    cdef void __set_coarse_index_data_file(self, np.uint64_t file_id):
        cdef np.int64_t i
        IF UseCythonBitmasks == 1:
            cdef FileBitmasks bitmasks = self.bitmasks
        ELSE:
            cdef BoolArrayCollection bitmasks = self.bitmasks[file_id]
        cdef np.ndarray[np.uint8_t, ndim=1] mask = self.masks[:,file_id]
        # Add in order
        for i in range(mask.shape[0]):
            if mask[i] == 1:
                IF UseCythonBitmasks:
                    bitmasks._set_coarse(file_id, i)
                ELSE:
                    bitmasks._set_coarse(<np.uint64_t>i)

    @cython.boundscheck(False)
    @cython.wraparound(False)
    @cython.cdivision(True)
    @cython.initializedcheck(False)
<<<<<<< HEAD
    def _refined_index_data_file(self, np.ndarray[anyfloat, ndim=2] pos, 
=======
    def _refined_index_data_file(self,
                                 np.ndarray[anyfloat, ndim=2] pos,
>>>>>>> 34f3b58d
                                 np.ndarray[anyfloat, ndim=1] hsml,
                                 np.ndarray[np.uint8_t, ndim=1] mask,
                                 np.ndarray[np.uint32_t, ndim=1] pcount,
                                 np.ndarray[np.uint64_t, ndim=1] sub_mi1,
                                 np.ndarray[np.uint64_t, ndim=1] sub_mi2,
                                 np.uint64_t file_id, np.uint64_t nsub_mi):
        return self.__refined_index_data_file(pos, hsml, mask, pcount,
                                              sub_mi1, sub_mi2,
                                              file_id, nsub_mi)

    @cython.boundscheck(False)
    @cython.wraparound(False)
    @cython.cdivision(True)
    @cython.initializedcheck(False)
<<<<<<< HEAD
    cdef np.uint64_t __refined_index_data_file(self, np.ndarray[anyfloat, ndim=2] pos, 
                                               np.ndarray[anyfloat, ndim=1] hsml,
                                               np.ndarray[np.uint8_t, ndim=1] mask,
                                               np.ndarray[np.uint32_t, ndim=1] pcount,
                                               np.ndarray[np.uint64_t, ndim=1] sub_mi1,
                                               np.ndarray[np.uint64_t, ndim=1] sub_mi2,
                                               np.uint64_t file_id, np.uint64_t nsub_mi):
=======
    cdef np.uint64_t __refined_index_data_file(
        self,
        np.ndarray[anyfloat, ndim=2] pos,
        np.ndarray[anyfloat, ndim=1] hsml,
        np.ndarray[np.uint8_t, ndim=1] mask,
        np.ndarray[np.uint32_t, ndim=1] pcount,
        np.ndarray[np.uint64_t, ndim=1] sub_mi1,
        np.ndarray[np.uint64_t, ndim=1] sub_mi2,
        np.uint64_t file_id, np.uint64_t nsub_mi
    ):
>>>>>>> 34f3b58d
        # Initialize
        cdef np.int64_t i, p
        cdef np.uint64_t mi
        cdef np.float64_t ppos[3]
        cdef int skip
        cdef np.float64_t LE[3]
        cdef np.float64_t RE[3]
        cdef np.float64_t dds1[3]
        cdef np.float64_t dds2[3]
        cdef np.float64_t dd2_max
        cdef np.uint64_t mi_split[3]
        cdef np.uint64_t miex, mi_max
        cdef int xex, yex, zex
        cdef object xex_range, yex_range, zex_range
        mi_max = (1 << self.index_order2)
        # Copy things from structure (type cast)
        dds2_max = 0.0
        for i in range(3):
            LE[i] = self.left_edge[i]
            RE[i] = self.right_edge[i]
            dds1[i] = self.dds_mi1[i]
            dds2[i] = self.dds_mi2[i]
            if dds2[i] > dds2_max:
                dds2_max = dds2[i]
        # Loop over positions skipping those outside the domain
        for p in range(pos.shape[0]):
            skip = 0
            for i in range(3):
                if pos[p,i] >= RE[i] or pos[p,i] < LE[i]:
                    skip = 1
                    break
                ppos[i] = pos[p,i]
            if skip==1: continue
            # Only look if collision at coarse index
            mi = bounded_morton_dds(ppos[0], ppos[1], ppos[2], LE, dds1)
            if mask[mi] > 1:
                # Determine sub index within cell of primary index
                if nsub_mi >= sub_mi1.size:
                    raise IndexError("Refined index exceeded original estimate.")
                sub_mi1[nsub_mi] = mi
                sub_mi2[nsub_mi] = bounded_morton_split_relative_dds(
                    ppos[0], ppos[1], ppos[2], LE, dds1, dds2, mi_split)
                nsub_mi += 1
                pcount[mi] += 1
                # Expand for smoothing
                if hsml is not None:
                    Nex = <np.uint32_t>np.ceil(hsml[p]/dds2_max)
                else:
                    Nex = 0
                if Nex > 0:
                    xex_range = range(max(-Nex, -mi_split[0]), min(Nex, mi_max-mi_split[0]))
                    yex_range = range(max(-Nex, -mi_split[1]), min(Nex, mi_max-mi_split[1]))
                    zex_range = range(max(-Nex, -mi_split[2]), min(Nex, mi_max-mi_split[2]))
                    for xex,yex,zex in itertools.product(xex_range, yex_range, zex_range):
                        if (xex, yex, zex) == (0, 0, 0):
                            continue
                        miex = encode_morton_64bit(mi_split[0] + xex,
                                                   mi_split[1] + yex,
                                                   mi_split[2] + zex)
                        if nsub_mi >= sub_mi1.size:
                            raise IndexError("Refined index exceeded original estimate.")
                        sub_mi1[nsub_mi] = mi
                        sub_mi2[nsub_mi] = miex
                        nsub_mi += 1
                        pcount[mi] += 1
        # Only subs of particles in the mask
        return nsub_mi

    @cython.boundscheck(False)
    @cython.wraparound(False)
    @cython.cdivision(True)
    @cython.initializedcheck(False)
    def _set_refined_index_data_file(self, np.ndarray[np.uint8_t, ndim=1] mask,
                                     np.ndarray[np.uint64_t, ndim=1] sub_mi1,
                                     np.ndarray[np.uint64_t, ndim=1] sub_mi2,
                                     np.uint64_t file_id, np.uint64_t nsub_mi):
        return self.__set_refined_index_data_file(mask, sub_mi1, sub_mi2,
                                                  file_id, nsub_mi)

    @cython.boundscheck(False)
    @cython.wraparound(False)
    @cython.cdivision(True)
    @cython.initializedcheck(False)
    cdef void __set_refined_index_data_file(self, np.ndarray[np.uint8_t, ndim=1] mask,
                                            np.ndarray[np.uint64_t, ndim=1] sub_mi1,
                                            np.ndarray[np.uint64_t, ndim=1] sub_mi2,
                                            np.uint64_t file_id, np.uint64_t nsub_mi):
        # Initialize
        cdef np.int64_t i, p
        IF UseCythonBitmasks == 1:
            cdef FileBitmasks bitmasks = self.bitmasks
        ELSE:
            cdef BoolArrayCollection bitmasks = self.bitmasks[file_id]
        # Set bitmasks in order
        sub_mi1 = sub_mi1[:nsub_mi]
        sub_mi2 = sub_mi2[:nsub_mi]
        cdef np.ndarray[np.int64_t, ndim=1] ind = np.lexsort((sub_mi2,sub_mi1))
        for i in range(<np.int64_t>nsub_mi):
            p = ind[i]
            IF UseCythonBitmasks == 1:
                bitmasks._set_refined(file_id, sub_mi1[p], sub_mi2[p])
            ELSE:
                bitmasks._set_refined(sub_mi1[p], sub_mi2[p])

    @cython.boundscheck(False)
    @cython.wraparound(False)
    @cython.cdivision(True)
    @cython.initializedcheck(False)
    def find_collisions(self, verbose=False):
        cdef tuple cc, rc
        IF UseCythonBitmasks == 1:
            cc, rc = self.bitmasks._find_collisions(self.collisions,verbose)
        ELSE:
            cc = self.find_collisions_coarse(verbose=verbose)
            rc = self.find_collisions_refined(verbose=verbose)
        return cc, rc

    @cython.boundscheck(False)
    @cython.wraparound(False)
    @cython.cdivision(True)
    @cython.initializedcheck(False)
    def find_collisions_coarse(self, verbose=False, file_list = None):
        cdef int nc, nm
        IF UseCythonBitmasks == 1:
            nc, nm = self.bitmasks._find_collisions_coarse(self.collisions, verbose, file_list)
        ELSE:
            cdef ewah_bool_array* coll_keys
            cdef ewah_bool_array* coll_refn
            cdef np.int32_t ifile
            cdef BoolArrayCollection bitmask
            cdef ewah_bool_array arr_two, arr_swap, arr_keys, arr_refn
            coll_keys = (<ewah_bool_array*> self.collisions.ewah_keys)
            coll_refn = (<ewah_bool_array*> self.collisions.ewah_refn)
            if file_list is None:
                file_list = range(self.nfiles)
            for ifile in file_list:
                bitmask = self.bitmasks[ifile]
                arr_keys.logicaland((<ewah_bool_array*> bitmask.ewah_keys)[0], arr_two)
                arr_keys.logicalor((<ewah_bool_array*> bitmask.ewah_keys)[0], arr_swap)
                arr_keys.swap(arr_swap)
                arr_refn.logicalor(arr_two, arr_swap)
                arr_refn.swap(arr_swap)
            coll_keys[0].swap(arr_keys)
            coll_refn[0].swap(arr_refn)
            nc = coll_refn[0].numberOfOnes()
            nm = coll_keys[0].numberOfOnes()
            if verbose:
                print("{: 10d}/{: 10d} collisions at coarse refinement.  ({: 10.5f}%)".format(nc,nm,100.0*float(nc)/nm))
        return nc, nm

    @cython.boundscheck(False)
    @cython.wraparound(False)
    @cython.cdivision(True)
    @cython.initializedcheck(False)
    def find_uncontaminated(self, np.uint32_t ifile, BoolArrayCollection mask,
                            BoolArrayCollection mask2 = None):
        cdef np.ndarray[np.uint8_t, ndim=1] arr = np.zeros((1 << (self.index_order1 * 3)),'uint8')
        cdef np.uint8_t[:] arr_view = arr
        IF UseCythonBitmasks == 1:
            self.bitmasks._select_uncontaminated(ifile, mask, arr_view, mask2)
        ELSE:
            cdef BoolArrayCollection bitmask = self.bitmasks[ifile]
            bitmask._select_uncontaminated(mask, arr_view, mask2)
        return arr

    @cython.boundscheck(False)
    @cython.wraparound(False)
    @cython.cdivision(True)
    @cython.initializedcheck(False)
    def find_contaminated(self, np.uint32_t ifile, BoolArrayCollection mask,
                          BoolArrayCollection mask2 = None):
        cdef np.ndarray[np.uint8_t, ndim=1] arr = np.zeros((1 << (self.index_order1 * 3)),'uint8')
        cdef np.uint8_t[:] arr_view = arr
        cdef np.ndarray[np.uint8_t, ndim=1] sfiles = np.zeros(self.nfiles,'uint8')
        cdef np.uint8_t[:] sfiles_view = sfiles
        IF UseCythonBitmasks == 1:
            self.bitmasks._select_contaminated(ifile, mask, arr_view, sfiles_view, mask2)
        ELSE:
            cdef BoolArrayCollection bitmask = self.bitmasks[ifile]
            bitmask._select_contaminated(mask, arr_view, mask2)
            raise NotImplementedError("TODO: Return secondary fiels from _select_contaminated")
        return arr, np.where(sfiles)[0].astype('uint32')

    @cython.boundscheck(False)
    @cython.wraparound(False)
    @cython.cdivision(True)
    @cython.initializedcheck(False)
    def find_collisions_refined(self, verbose=False):
        cdef np.int32_t nc, nm
        IF UseCythonBitmasks == 1:
            nc, nm = self.bitmasks._find_collisions_refined(self.collisions,verbose)
        ELSE:
            cdef map[np.uint64_t, ewah_bool_array].iterator it_mi1
            cdef np.int32_t ifile
            cdef BoolArrayCollection bitmask
            cdef ewah_bool_array iarr, arr_two, arr_swap
            cdef ewah_bool_array* coll_refn
            cdef map[np.uint64_t, ewah_bool_array] map_bitmask, map_keys, map_refn
            cdef map[np.uint64_t, ewah_bool_array]* coll_coll
            coll_refn = <ewah_bool_array*> self.collisions.ewah_refn
            if coll_refn[0].numberOfOnes() == 0:
                if verbose:
                    print("{: 10d}/{: 10d} collisions at refined refinement. ({: 10.5f}%)".format(0,0,0))
                return (0,0)
            coll_coll = (<map[np.uint64_t, ewah_bool_array]*> self.collisions.ewah_coll)
            for ifile in range(self.nfiles):
                bitmask = self.bitmasks[ifile]
                map_bitmask = (<map[np.uint64_t, ewah_bool_array]*> bitmask.ewah_coll)[0]
                it_mi1 = map_bitmask.begin()
                while it_mi1 != map_bitmask.end():
                    mi1 = dereference(it_mi1).first
                    iarr = dereference(it_mi1).second
                    map_keys[mi1].logicaland(iarr, arr_two)
                    map_keys[mi1].logicalor(iarr, arr_swap)
                    map_keys[mi1].swap(arr_swap)
                    map_refn[mi1].logicalor(arr_two, arr_swap)
                    map_refn[mi1].swap(arr_swap)
                    preincrement(it_mi1)
            coll_coll[0] = map_refn
            # Add them up
            if verbose:
                nc = 0
                nm = 0
                it_mi1 = map_refn.begin()
                while it_mi1 != map_refn.end():
                    mi1 = dereference(it_mi1).first
                    iarr = dereference(it_mi1).second
                    nc += iarr.numberOfOnes()
                    IF UseCythonBitmasks == 0:
                        iarr = map_keys[mi1]
                        nm += iarr.numberOfOnes()
                    preincrement(it_mi1)
                if nm == 0:
                    print("{: 10d}/{: 10d} collisions at refined refinement. ({: 10.5f}%)".format(nc,nm,0))
                else:
                    print("{: 10d}/{: 10d} collisions at refined refinement. ({: 10.5f}%)".format(nc,nm,100.0*float(nc)/nm))
        return nc, nm

    def calcsize_bitmasks(self):
        # TODO: All cython
        IF UseCythonBitmasks == 0:
            cdef BoolArrayCollection b1
        cdef bytes serial_BAC
        cdef int ifile
        cdef int out = 0
        out += struct.calcsize('Q')
        # Bitmaps for each file
        for ifile in range(self.nfiles):
            IF UseCythonBitmasks == 1:
                serial_BAC = self.bitmasks._dumps(ifile)
            ELSE:
                b1 = self.bitmasks[ifile]
                serial_BAC = b1._dumps()
            out += struct.calcsize('Q')
            out += len(serial_BAC)
        # Bitmap for collisions
        serial_BAC = self.collisions._dumps()
        out += struct.calcsize('Q')
        out += len(serial_BAC)
        return out

    def get_bitmasks(self):
        return self.bitmasks

    def iseq_bitmask(self, solf):
        IF UseCythonBitmasks == 1:
            return self.bitmasks._iseq(solf.get_bitmasks())
        ELSE:
            cdef BoolArrayCollection b1
            cdef BoolArrayCollection b2
            cdef int ifile
            if solf.nfiles != self.nfiles:
                return 0
            for ifile in range(self.nfiles):
                b1 = self.bitmasks[ifile]
                b2 = solf.get_bitmasks()[ifile]
                if b1 != b2:
                    return 0
            return 1

    def save_bitmasks(self,fname):
        cdef bytes serial_BAC
        cdef int ifile
        f = open(fname,'wb')
        # Header
        f.write(struct.pack('Q',_bitmask_version))
        f.write(struct.pack('Q',self.nfiles))
        # Bitmap for each file
        IF UseCythonBitmasks == 1:
            for ifile in range(self.nfiles):
                serial_BAC = self.bitmasks._dumps(ifile)
                f.write(struct.pack('Q',len(serial_BAC)))
                f.write(serial_BAC)

        ELSE:
            cdef BoolArrayCollection b1
            for ifile in range(self.nfiles):
                b1 = self.bitmasks[ifile]
                serial_BAC = b1._dumps()
                f.write(struct.pack('Q',len(serial_BAC)))
                f.write(serial_BAC)
        # Collisions
        serial_BAC = self.collisions._dumps()
        f.write(struct.pack('Q',len(serial_BAC)))
        f.write(serial_BAC)
        f.close()

    def check_bitmasks(self):
        IF UseCythonBitmasks == 1:
            return self.bitmasks._check()
        ELSE:
            cdef int ifile
            for ifile in range(self.nfiles):
                self.bitmasks[ifile]._check()

    def reset_bitmasks(self):
        IF UseCythonBitmasks == 1:
            self.bitmasks._reset()
        ELSE:
            cdef int ifile
            for ifile in range(self.nfiles):
                self.bitmasks[ifile]._reset()

    def load_bitmasks(self,fname):
        cdef bint read_flag = 1
        cdef bint irflag
        cdef np.uint64_t ver
        cdef np.uint64_t nfiles = 0
        cdef np.uint64_t size_serial
        cdef bint overwrite = 0
        # Verify that file is correct version
        if not os.path.isfile(fname):
            raise IOError("The provided index file does not exist")
        f = open(fname,'rb')
        ver, = struct.unpack('Q',f.read(struct.calcsize('Q')))
        if ver == self.nfiles and ver != _bitmask_version:
            overwrite = 1
            nfiles = ver
            ver = 0 # Original bitmaps had number of files first
        if ver != _bitmask_version:
            raise IOError("The file format of the index has changed since "+
                          "this file was created. It will be replaced with an "+
                          "updated version.")
        # Read number of bitmaps
        if nfiles == 0:
            nfiles, = struct.unpack('Q',f.read(struct.calcsize('Q')))
            if nfiles != self.nfiles:
                raise Exception("Number of bitmasks ({}) conflicts with number of files ({})".format(nfiles,self.nfiles))
        # Read bitmap for each file
        IF UseCythonBitmasks == 1:
            for ifile in range(nfiles):
                size_serial, = struct.unpack('Q',f.read(struct.calcsize('Q')))
                irflag = self.bitmasks._loads(ifile, f.read(size_serial))
                if irflag == 0: read_flag = 0
        ELSE:
            cdef BoolArrayCollection b1
            for ifile in range(nfiles):
                b1 = self.bitmasks[ifile]
                size_serial, = struct.unpack('Q',f.read(struct.calcsize('Q')))
                irflag = b1._loads(f.read(size_serial))
                if irflag == 0: read_flag = 0
        # Collisions
        size_serial, = struct.unpack('Q',f.read(struct.calcsize('Q')))
        irflag = self.collisions._loads(f.read(size_serial))
        f.close()
        # Save in correct format
        if overwrite == 1:
            self.save_bitmasks(fname)
        return read_flag

    def check(self):
        cdef np.uint64_t mi1
        cdef ewah_bool_array arr_totref, arr_tottwo
        cdef ewah_bool_array arr, arr_any, arr_two, arr_swap
        cdef vector[size_t] vec_totref
        cdef vector[size_t].iterator it_mi1
        IF UseCythonBitmasks == 0:
            cdef BoolArrayCollection b1
        cdef int nm = 0, nc = 0
        # Locate all indices with second level refinement
        for ifile in range(self.nfiles):
            IF UseCythonBitmasks == 1:
                arr = (<ewah_bool_array**> self.bitmasks.ewah_refn)[ifile][0]
            ELSE:
                b1 = self.bitmasks[ifile]
                arr = (<ewah_bool_array*> b1.ewah_refn)[0]
            arr_totref.logicalor(arr,arr_totref)
        # Count collections & second level indices
        vec_totref = arr_totref.toArray()
        it_mi1 = vec_totref.begin()
        while it_mi1 != vec_totref.end():
            mi1 = dereference(it_mi1)
            arr_any.reset()
            arr_two.reset()
            for ifile in range(len(self.bitmasks)):
                IF UseCythonBitmasks == 1:
                    if self.bitmasks._isref(ifile, mi1) == 1:
                        arr = (<map[np.int64_t, ewah_bool_array]**> self.bitmasks.ewah_coll)[ifile][0][mi1]
                        arr_any.logicaland(arr, arr_two) # Indices in previous files
                        arr_any.logicalor(arr, arr_swap) # All second level indices
                        arr_any = arr_swap
                        arr_two.logicalor(arr_tottwo,arr_tottwo)
                ELSE:
                    b1 = self.bitmasks[ifile]
                    if b1._isref(mi1) == 1:
                        arr = (<map[np.int64_t, ewah_bool_array]*> b1.ewah_coll)[0][mi1]
                        arr_any.logicaland(arr, arr_two) # Indices in previous files
                        arr_any.logicalor(arr, arr_swap) # All second level indices
                        arr_any = arr_swap
                        arr_two.logicalor(arr_tottwo,arr_tottwo)
            nc += arr_tottwo.numberOfOnes()
            nm += arr_any.numberOfOnes()
            preincrement(it_mi1)
        # nc: total number of second level morton indices that are repeated
        # nm: total number of second level morton indices
        print "Total of %s / %s collisions (% 3.5f%%)" % (nc, nm, 100.0*float(nc)/nm)

    def primary_indices(self):
        mi = (<ewah_bool_array*> self.collisions.ewah_keys)[0].toArray()
        return np.array(mi,'uint64')

    def file_ownership_mask(self, fid):
        cdef BoolArrayCollection out
        out = self.bitmasks._get_bitmask(<np.uint32_t> fid)
        return out

    def finalize(self):
        return
        # self.index_octree = ParticleOctreeContainer([1,1,1],
        #     [self.left_edge[0], self.left_edge[1], self.left_edge[2]],
        #     [self.right_edge[0], self.right_edge[1], self.right_edge[2]],
        #     over_refine = 0
        # )
        # self.index_octree.n_ref = 1
        # mi = (<ewah_bool_array*> self.collisions.ewah_keys)[0].toArray() 
        # Change from vector to numpy
        # mi = mi.astype("uint64")
        # self.index_octree.add(mi, self.index_order1)
        # self.index_octree.finalize()

    def get_DLE(self):
        cdef int i
        cdef np.ndarray[np.float64_t, ndim=1] DLE
        DLE = np.zeros(3, dtype='float64')
        for i in range(3):
            DLE[i] = self.left_edge[i]
        return DLE
    def get_DRE(self):
        cdef int i
        cdef np.ndarray[np.float64_t, ndim=1] DRE
        DRE = np.zeros(3, dtype='float64')
        for i in range(3):
            DRE[i] = self.right_edge[i]
        return DRE

    @cython.boundscheck(False)
    @cython.wraparound(False)
    @cython.cdivision(True)
    def get_ghost_zones(self, SelectorObject selector, int ngz,
                        BoolArrayCollection dmask = None, bint coarse_ghosts = False):
        cdef BoolArrayCollection gmask, gmask2, out
        cdef np.ndarray[np.uint8_t, ndim=1] periodic = selector.get_periodicity()
        cdef bint periodicity[3]
        cdef int i
        for i in range(3):
            periodicity[i] = periodic[i]
        if dmask is None:
            dmask = BoolArrayCollection()
            gmask2 = BoolArrayCollection()
            morton_selector = ParticleBitmapSelector(selector,self,ngz=0)
            morton_selector.fill_masks(dmask, gmask2)
        gmask = BoolArrayCollection()
        dmask._get_ghost_zones(ngz, self.index_order1, self.index_order2,
                               periodicity, gmask, <bint>coarse_ghosts)
        dfiles, gfiles = self.masks_to_files(dmask, gmask)
        out = BoolArrayCollection()
        gmask._logicalor(dmask, out)
        return gfiles, out

    @cython.boundscheck(False)
    @cython.wraparound(False)
    @cython.cdivision(True)
    def selector2mask(self, SelectorObject selector):
        cdef BoolArrayCollection cmask = BoolArrayCollection()
        cdef ParticleBitmapSelector morton_selector
        morton_selector = ParticleBitmapSelector(selector,self,ngz=0)
        morton_selector.fill_masks(cmask)
        return cmask

    @cython.boundscheck(False)
    @cython.wraparound(False)
    @cython.cdivision(True)
    def mask2files(self, BoolArrayCollection cmask):
        cdef np.ndarray[np.uint32_t, ndim=1] file_idx
        file_idx = self.mask_to_files(cmask)
        return file_idx

    @cython.boundscheck(False)
    @cython.wraparound(False)
    @cython.cdivision(True)
    def mask2filemasks(self, BoolArrayCollection cmask, np.ndarray[np.uint32_t, ndim=1] file_idx):
        cdef BoolArrayCollection fmask, temp_mask
        cdef np.int32_t fid
        cdef np.ndarray[object, ndim=1] file_masks
        cdef int i
        # Get bitmasks for parts of files touching the selector
        file_masks = np.array([BoolArrayCollection() for i in range(len(file_idx))],
                              dtype="object")
        for i, (fid, fmask) in enumerate(zip(file_idx,file_masks)):
            temp_mask = self.bitmasks._get_bitmask(<np.uint32_t> fid)
            cmask._logicaland(temp_mask, fmask)
        # Check for orphaned cells
        IF AddOrphans == 1:
            cdef BoolArrayCollection total_mask = BoolArrayCollection()
            cdef BoolArrayCollection orphans = BoolArrayCollection()
            for i, fmask in enumerate(file_masks):
                total_mask._append(fmask)
            total_mask._logicalxor(cmask, orphans)
            fmask = file_masks[0]
            fmask._append(orphans)
        return file_masks

    @cython.boundscheck(False)
    @cython.wraparound(False)
    @cython.cdivision(True)
    def filemasks2addfiles(self, np.ndarray[object, ndim=1] file_masks):
        cdef list addfile_idx
        addfile_idx = len(file_masks)*[None]
        for i, fmask in enumerate(file_masks):
            temp_mask = BoolArrayCollection()
            addfile_idx[i] = self.mask_to_files(fmask).astype('uint32')
        return addfile_idx

    @cython.boundscheck(False)
    @cython.wraparound(False)
    @cython.cdivision(True)
    def identify_file_masks(self, SelectorObject selector):
        cdef BoolArrayCollection cmask = BoolArrayCollection()
        cdef BoolArrayCollection fmask, temp_mask
        cdef np.int32_t fid
        cdef np.ndarray[object, ndim=1] file_masks
        cdef np.ndarray[np.uint32_t, ndim=1] file_idx
        cdef list addfile_idx
        # Get bitmask for selector
        cdef ParticleBitmapSelector morton_selector
        morton_selector = ParticleBitmapSelector(selector, self, ngz=0)
        morton_selector.fill_masks(cmask)
        # Get bitmasks for parts of files touching the selector
        file_idx = self.mask_to_files(cmask)
        file_masks = np.array([BoolArrayCollection() for i in range(len(file_idx))],
                              dtype="object")
        addfile_idx = len(file_idx)*[None]
        for i, (fid, fmask) in enumerate(zip(file_idx,file_masks)):
            temp_mask = self.bitmasks._get_bitmask(<np.uint32_t> fid)
            cmask._logicaland(temp_mask, fmask)
            addfile_idx[i] = self.mask_to_files(fmask).astype('uint32')
        # Check for orphaned cells
        IF AddOrphans == 1:
            cdef BoolArrayCollection total_mask = BoolArrayCollection()
            cdef BoolArrayCollection orphans = BoolArrayCollection()
            for i, fmask in enumerate(file_masks):
                total_mask._append(fmask)
            total_mask._logicalxor(cmask, orphans)
            fmask = file_masks[0]
            fmask._append(orphans)
        # print orphans._count_total()
        return file_idx.astype('uint32'), file_masks, addfile_idx

    @cython.boundscheck(False)
    @cython.wraparound(False)
    @cython.cdivision(True)
    def identify_data_files(self, SelectorObject selector, int ngz = 0):
        cdef BoolArrayCollection cmask_s = BoolArrayCollection()
        cdef BoolArrayCollection cmask_g = BoolArrayCollection()
        # Find mask of selected morton indices
        cdef ParticleBitmapSelector morton_selector
        morton_selector = ParticleBitmapSelector(selector,self,ngz=ngz)
        morton_selector.fill_masks(cmask_s, cmask_g)
        return self.masks_to_files(cmask_s, cmask_g), (cmask_s, cmask_g)

    def mask_to_files(self, BoolArrayCollection mm_s):
        IF UseCythonBitmasks == 1:
            cdef FileBitmasks mm_d = self.bitmasks
        ELSE:
            cdef BoolArrayCollection mm_d
        cdef np.int32_t ifile
        cdef np.ndarray[np.uint8_t, ndim=1] file_mask_p
        file_mask_p = np.zeros(self.nfiles, dtype="uint8")
        # Compare with mask of particles
        for ifile in range(self.nfiles):
            # Only continue if the file is not already selected
            if file_mask_p[ifile] == 0:
                IF UseCythonBitmasks == 1:
                    if mm_d._intersects(ifile, mm_s):
                        file_mask_p[ifile] = 1
                ELSE:
                    mm_d = self.bitmasks[ifile]
                    if mm_d._intersects(mm_s):
                        file_mask_p[ifile] = 1
        cdef np.ndarray[np.int32_t, ndim=1] file_idx_p
        file_idx_p = np.where(file_mask_p)[0].astype('int32')
        return file_idx_p.astype('uint32')

    def masks_to_files(self, BoolArrayCollection mm_s, BoolArrayCollection mm_g):
        IF UseCythonBitmasks == 1:
            cdef FileBitmasks mm_d = self.bitmasks
        ELSE:
            cdef BoolArrayCollection mm_d
        cdef np.int32_t ifile
        cdef np.ndarray[np.uint8_t, ndim=1] file_mask_p
        cdef np.ndarray[np.uint8_t, ndim=1] file_mask_g
        file_mask_p = np.zeros(self.nfiles, dtype="uint8")
        file_mask_g = np.zeros(self.nfiles, dtype="uint8")
        # Compare with mask of particles
        for ifile in range(self.nfiles):
            # Only continue if the file is not already selected
            if file_mask_p[ifile] == 0:
                IF UseCythonBitmasks == 1:
                    if mm_d._intersects(ifile, mm_s):
                        file_mask_p[ifile] = 1
                        file_mask_g[ifile] = 0 # No intersection
                    elif mm_d._intersects(ifile, mm_g):
                        file_mask_g[ifile] = 1
                ELSE:
                    mm_d = self.bitmasks[ifile]
                    if mm_d._intersects(mm_s):
                        file_mask_p[ifile] = 1
                        file_mask_g[ifile] = 0 # No intersection
                    elif mm_d._intersects(mm_g):
                        file_mask_g[ifile] = 1
        cdef np.ndarray[np.int32_t, ndim=1] file_idx_p
        cdef np.ndarray[np.int32_t, ndim=1] file_idx_g
        file_idx_p = np.where(file_mask_p)[0].astype('int32')
        file_idx_g = np.where(file_mask_g)[0].astype('int32')
        return file_idx_p.astype('uint32'), file_idx_g.astype('uint32')

    @cython.boundscheck(False)
    @cython.wraparound(False)
    @cython.cdivision(True)
    def construct_octree(self, index, io_handler, data_files,
                         over_refine_factor, 
                         BoolArrayCollection selector_mask,
                         BoolArrayCollection base_mask = None):
        cdef np.uint64_t total_pcount
        cdef np.uint64_t i, j, k, n
        cdef int ind[3]
        cdef np.uint64_t ind64[3]
        cdef ParticleBitmapOctreeContainer octree
        cdef np.uint64_t mi, mi_root
        cdef np.ndarray pos
        cdef np.ndarray[np.float32_t, ndim=2] pos32
        cdef np.ndarray[np.float64_t, ndim=2] pos64
        cdef np.float64_t ppos[3]
        cdef np.float64_t DLE[3]
        cdef np.float64_t DRE[3]
        cdef int bitsize = 0
        for i in range(3):
            DLE[i] = self.left_edge[i]
            DRE[i] = self.right_edge[i]
        cdef np.ndarray[np.uint64_t, ndim=1] morton_ind
        # Determine cells that need to be added to the octree
        cdef np.ndarray[np.uint32_t, ndim=1] file_idx_p
        cdef np.ndarray[np.uint32_t, ndim=1] file_idx_g
        cdef np.uint64_t nroot = selector_mask._count_total()
        # Now we can actually create a sparse octree.
        octree = ParticleBitmapOctreeContainer(
            (self.dims[0], self.dims[1], self.dims[2]),
            (self.left_edge[0], self.left_edge[1], self.left_edge[2]),
            (self.right_edge[0], self.right_edge[1], self.right_edge[2]),
            nroot, over_refine_factor)
        octree.n_ref = index.dataset.n_ref
        octree.level_offset = self.index_order1
        octree.allocate_domains()
        # Add roots based on the mask
        cdef np.uint64_t croot = 0
        cdef ewah_bool_array *ewah_slct = <ewah_bool_array *> selector_mask.ewah_keys
        cdef ewah_bool_array *ewah_base
        if base_mask is not None:
            ewah_base = <ewah_bool_array *> base_mask.ewah_keys
        cdef ewah_bool_iterator *iter_set = new ewah_bool_iterator(ewah_slct[0].begin())
        cdef ewah_bool_iterator *iter_end = new ewah_bool_iterator(ewah_slct[0].end())
        cdef np.ndarray[np.uint8_t, ndim=1] slct_arr
        slct_arr = np.zeros((1 << (self.index_order1 * 3)),'uint8')
        while iter_set[0] != iter_end[0]:
            mi = dereference(iter_set[0])
            if base_mask is not None and ewah_base[0].get(mi) == 0:
                octree._index_base_roots[croot] = 0
                slct_arr[mi] = 2
            else:
                slct_arr[mi] = 1
            decode_morton_64bit(mi, ind64)
            for j in range(3):
                ind[j] = ind64[j]
            octree.next_root(1, ind)
            croot += 1
            preincrement(iter_set[0])
        assert(croot == nroot)
        if base_mask is not None:
            assert(np.sum(octree._index_base_roots) == ewah_base[0].numberOfOnes())
        # Get morton indices for all particles in this file and those
        # contaminating cells it has majority control of.
        files_touched = data_files #+ buffer_files  # datafile object from ID goes here
        total_pcount = 0
        for data_file in files_touched:
            total_pcount += sum(data_file.total_particles.values())
        morton_ind = np.empty(total_pcount, dtype='uint64')
        total_pcount = 0
        cdef np.uint64_t base_pcount = 0
        for data_file in files_touched:
            # We now get our particle positions
            for pos in io_handler._yield_coordinates(data_file):
                pos32 = pos64 = None
                bitsize = 0
                if pos.dtype == np.float32:
                    pos32 = pos
                    bitsize = 32
                    for j in range(pos.shape[0]):
                        for k in range(3):
                            ppos[k] = pos32[j,k]
                        mi = bounded_morton(ppos[0], ppos[1], ppos[2], 
                                            DLE, DRE, ORDER_MAX)
                        mi_root = mi >> (3*(ORDER_MAX-self.index_order1))
                        if slct_arr[mi_root] > 0:
                            morton_ind[total_pcount] = mi
                            total_pcount += 1
                            if slct_arr[mi_root] == 1:
                                base_pcount += 1
                elif pos.dtype == np.float64:
                    pos64 = pos
                    bitsize = 64
                    for j in range(pos.shape[0]):
                        for k in range(3):
                            ppos[k] = pos64[j,k]
                        mi = bounded_morton(ppos[0], ppos[1], ppos[2], 
                                            DLE, DRE, ORDER_MAX)
                        mi_root = mi >> (3*(ORDER_MAX-self.index_order1))
                        if slct_arr[mi_root] > 0:
                            morton_ind[total_pcount] = mi
                            total_pcount += 1
                            if slct_arr[mi_root] == 1:
                                base_pcount += 1
                else:
                    raise RuntimeError
        # print '{}/{} base'.format(base_pcount,total_pcount)
        # print '{} in primary file'.format(sum(files_touched[0].total_particles.values()))
        morton_ind = morton_ind[:total_pcount]
        morton_ind.sort()
        octree.add(morton_ind, self.index_order1)
        octree.finalize()
        return octree

cdef class ParticleBitmapSelector:
    cdef SelectorObject selector
    cdef ParticleBitmap bitmap
    cdef np.uint32_t ngz
    cdef np.float64_t DLE[3]
    cdef np.float64_t DRE[3]
    cdef bint periodicity[3]
    cdef np.uint32_t order1
    cdef np.uint32_t order2
    cdef np.uint64_t max_index1
    cdef np.uint64_t max_index2
    cdef np.uint64_t s1
    cdef np.uint64_t s2
    IF BoolType == "Bool":
        cdef void* pointers[11]
    ELSE:
        cdef void* pointers[7]
    cdef np.uint64_t[:,:] ind1_n
    cdef np.uint64_t[:,:] ind2_n
    cdef np.uint32_t[:,:] neighbors
    cdef np.uint64_t[:] neighbor_list1
    cdef np.uint64_t[:] neighbor_list2
    cdef np.uint32_t nfiles
    cdef np.uint8_t[:] file_mask_p
    cdef np.uint8_t[:] file_mask_g
    # Uncompressed boolean
    IF BoolType == "Bool":
        IF UseUncompressedView == 1:
            cdef np.uint8_t[:] refined_select_bool
            cdef np.uint8_t[:] refined_ghosts_bool
            cdef np.uint8_t[:] coarse_select_bool
            cdef np.uint8_t[:] coarse_ghosts_bool
        ELSE:
            cdef np.uint8_t *refined_select_bool
            cdef np.uint8_t *refined_ghosts_bool
            cdef np.uint8_t *coarse_select_bool
            cdef np.uint8_t *coarse_ghosts_bool
        cdef SparseUnorderedRefinedBitmask refined_ghosts_list
        cdef BoolArrayColl select_ewah
        cdef BoolArrayColl ghosts_ewah
    # Vectors
    ELSE:
        cdef SparseUnorderedBitmask coarse_select_list
        cdef SparseUnorderedBitmask coarse_ghosts_list
        cdef SparseUnorderedRefinedBitmask refined_select_list
        cdef SparseUnorderedRefinedBitmask refined_ghosts_list

    def __cinit__(self, selector, bitmap, ngz=0):
        cdef int i
        cdef np.ndarray[np.uint8_t, ndim=1] periodicity = np.zeros(3, dtype='uint8')
        cdef np.ndarray[np.float64_t, ndim=1] DLE = np.zeros(3, dtype='float64')
        cdef np.ndarray[np.float64_t, ndim=1] DRE = np.zeros(3, dtype='float64')
        self.selector = selector
        self.bitmap = bitmap
        self.ngz = ngz
        # Things from the bitmap & selector
        periodicity = selector.get_periodicity()
        DLE = bitmap.get_DLE()
        DRE = bitmap.get_DRE()
        for i in range(3):
            self.DLE[i] = DLE[i]
            self.DRE[i] = DRE[i]
            self.periodicity[i] = periodicity[i]
        self.order1 = bitmap.index_order1
        self.order2 = bitmap.index_order2
        self.nfiles = bitmap.nfiles
        self.max_index1 = <np.uint64_t>(1 << self.order1)
        self.max_index2 = <np.uint64_t>(1 << self.order2)
        self.s1 = <np.uint64_t>(1 << (self.order1*3))
        self.s2 = <np.uint64_t>(1 << (self.order2*3))
        self.pointers[0] = malloc( sizeof(np.int32_t) * (2*ngz+1)*3)
        self.pointers[1] = malloc( sizeof(np.uint64_t) * (2*ngz+1)*3)
        self.pointers[2] = malloc( sizeof(np.uint64_t) * (2*ngz+1)*3)
        self.pointers[3] = malloc( sizeof(np.uint64_t) * (2*ngz+1)**3)
        self.pointers[4] = malloc( sizeof(np.uint64_t) * (2*ngz+1)**3)
        self.pointers[5] = malloc( sizeof(np.uint8_t) * bitmap.nfiles)
        self.pointers[6] = malloc( sizeof(np.uint8_t) * bitmap.nfiles)
        self.neighbors = <np.uint32_t[:2*ngz+1,:3]> self.pointers[0]
        self.ind1_n = <np.uint64_t[:2*ngz+1,:3]> self.pointers[1]
        self.ind2_n = <np.uint64_t[:2*ngz+1,:3]> self.pointers[2]
        self.neighbor_list1 = <np.uint64_t[:((2*ngz+1)**3)]> self.pointers[3]
        self.neighbor_list2 = <np.uint64_t[:((2*ngz+1)**3)]> self.pointers[4]
        self.file_mask_p = <np.uint8_t[:bitmap.nfiles]> self.pointers[5]
        self.file_mask_g = <np.uint8_t[:bitmap.nfiles]> self.pointers[6]
        self.neighbors[:,:] = 0
        self.file_mask_p[:] = 0
        self.file_mask_g[:] = 0
        # Uncompressed Boolean
        IF BoolType == "Bool":
            self.pointers[7] = malloc( sizeof(np.uint8_t) * self.s2)
            self.pointers[8] = malloc( sizeof(np.uint8_t) * self.s2)
            self.pointers[9] = malloc( sizeof(np.uint8_t) * self.s1)
            self.pointers[10] = malloc( sizeof(np.uint8_t) * self.s1)
            IF UseUncompressedView == 1:
                self.refined_select_bool = <np.uint8_t[:self.s2]> self.pointers[7]
                self.refined_ghosts_bool = <np.uint8_t[:self.s2]> self.pointers[8]
                self.coarse_select_bool = <np.uint8_t[:self.s1]> self.pointers[9]
                self.coarse_ghosts_bool = <np.uint8_t[:self.s1]> self.pointers[10]
                self.refined_select_bool[:] = 0
                self.refined_ghosts_bool[:] = 0
                self.coarse_select_bool[:] = 0
                self.coarse_ghosts_bool[:] = 0
            ELSE:
                self.refined_select_bool = <np.uint8_t *> self.pointers[7]
                self.refined_ghosts_bool = <np.uint8_t *> self.pointers[8]
                self.coarse_select_bool = <np.uint8_t *> self.pointers[9]
                self.coarse_ghosts_bool = <np.uint8_t *> self.pointers[10]
                cdef np.uint64_t mi
                for mi in range(<np.int64_t>self.s2):
                    self.refined_select_bool[mi] = 0
                    self.refined_ghosts_bool[mi] = 0
                for mi in range(<np.int64_t>self.s1):
                    self.coarse_select_bool[mi] = 0
                    self.coarse_ghosts_bool[mi] = 0
            self.refined_ghosts_list = SparseUnorderedRefinedBitmask()
            IF UseUncompressed == 1:
                self.select_ewah = BoolArrayColl(self.s1, self.s2)
                self.ghosts_ewah = BoolArrayColl(self.s1, self.s2)
            ELSE:
                self.select_ewah = BoolArrayCollection()
                self.ghosts_ewah = BoolArrayCollection()
        # Vectors
        ELSE:
            self.coarse_select_list = SparseUnorderedBitmask()
            self.coarse_ghosts_list = SparseUnorderedBitmask()
            self.refined_select_list = SparseUnorderedRefinedBitmask()
            self.refined_ghosts_list = SparseUnorderedRefinedBitmask()

    def __dealloc__(self):
        cdef int i
        IF BoolType == 'Bool':
            for i in range(11):
                free(self.pointers[i])
        ELSE:
            for i in range(7):
                free(self.pointers[i])

    def fill_masks(self, BoolArrayCollection mm_s, BoolArrayCollection mm_g = None):
        # Normal variables
        cdef int i
        cdef np.int32_t level = 0
        cdef np.uint64_t mi1
        mi1 = ~(<np.uint64_t>0)
        cdef np.float64_t pos[3]
        cdef np.float64_t dds[3]
        for i in range(3):
            pos[i] = self.DLE[i]
            dds[i] = self.DRE[i] - self.DLE[i]
        if mm_g is None:
            mm_g = BoolArrayCollection()
        # Uncompressed version
        cdef BoolArrayColl mm_s0
        cdef BoolArrayColl mm_g0
        IF UseUncompressed == 1:
            mm_s0 = BoolArrayColl(self.s1, self.s2)
            mm_g0 = BoolArrayColl(self.s1, self.s2)
        ELSE:
            mm_s0 = mm_s
            mm_g0 = mm_g
        # Recurse
        IF FillChildCellsCoarse == 1:
            cdef np.float64_t rpos[3]
            for i in range(3):
                rpos[i] = self.DRE[i] - self.bitmap.dds_mi2[i]/2.0
            sbbox = self.selector.select_bbox_edge(pos, rpos)
            if sbbox == 1:
                # self.fill_subcells_mi1(pos, dds)
                for mi1 in range(<np.int64_t>self.s1):
                    mm_s0._set_coarse(mi1)
                IF UseUncompressed == 1:
                    mm_s0._compress(mm_s)
                return
            else:
                self.recursive_morton_mask(level, pos, dds, mi1)
        ELSE:
            self.recursive_morton_mask(level, pos, dds, mi1)
        # Set coarse morton indices in order
        IF BoolType == 'Bool':
            self.set_coarse_bool(mm_s0, mm_g0)
            self.set_refined_list(mm_s0, mm_g0)
            self.set_refined_bool(mm_s0, mm_g0)
        ELSE:
            self.set_coarse_list(mm_s0, mm_g0)
            self.set_refined_list(mm_s0, mm_g0)
        IF GhostsAfter == 1:
            self.add_ghost_zones(mm_s0, mm_g0)
        # Print things
        if 0:
            mm_s0.print_info("Selector: ")
            mm_g0.print_info("Ghost   : ")
        # Compress
        IF UseUncompressed == 1:
            mm_s0._compress(mm_s)
            mm_g0._compress(mm_g)

    def find_files(self,
                   np.ndarray[np.uint8_t, ndim=1] file_mask_p,
                   np.ndarray[np.uint8_t, ndim=1] file_mask_g):
        cdef int i
        cdef np.int32_t level = 0
        cdef np.uint64_t mi1
        mi1 = ~(<np.uint64_t>0)
        cdef np.float64_t pos[3]
        cdef np.float64_t dds[3]
        for i in range(3):
            pos[i] = self.DLE[i]
            dds[i] = self.DRE[i] - self.DLE[i]
        # Fill with input
        for i in range(self.nfiles):
            self.file_mask_p[i] = file_mask_p[i]
            self.file_mask_g[i] = file_mask_g[i]
        # Recurse
        self.recursive_morton_files(level, pos, dds, mi1)
        # Fill with results 
        for i in range(self.nfiles):
            file_mask_p[i] = self.file_mask_p[i]
            if file_mask_p[i]:
                file_mask_g[i] = 0
            else:
                file_mask_g[i] = self.file_mask_g[i]

    @cython.boundscheck(False)
    @cython.wraparound(False)
    @cython.cdivision(True)
    @cython.initializedcheck(False)
    cdef bint is_refined(self, np.uint64_t mi1):
        return self.bitmap.collisions._isref(mi1)

    @cython.boundscheck(False)
    @cython.wraparound(False)
    @cython.cdivision(True)
    cdef bint is_refined_files(self, np.uint64_t mi1):
        cdef int i
        IF UseCythonBitmasks == 0:
            cdef BoolArrayCollection fmask
        if self.bitmap.collisions._isref(mi1):
            # Don't refine if files all selected already
            for i in range(self.nfiles):
                if self.file_mask_p[i] == 0:
                    IF UseCythonBitmasks == 1:
                        if self.bitmap.bitmasks._isref(i, mi1) == 1:
                            return 1
                    ELSE:
                        fmask = <BoolArrayCollection>self.bitmap.bitmasks[i]
                        if fmask._isref(mi1) == 1:
                            return 1
            return 0
        else:
            return 0

    @cython.boundscheck(False)
    @cython.wraparound(False)
    @cython.cdivision(True)
    @cython.initializedcheck(False)
    cdef void add_coarse(self, np.uint64_t mi1, int bbox = 2):
        cdef bint flag_ref = self.is_refined(mi1)
        IF BoolType == 'Bool':
            self.coarse_select_bool[mi1] = 1
        ELSE:
            self.coarse_select_list._set(mi1)
        # Neighbors
        IF GhostsAfter == 0:
            IF RefinedGhosts == 0:
                if (self.ngz > 0): 
                    IF OnlyGhostsAtEdges == 1:
                        if (bbox == 2):
                            self.add_neighbors_coarse(mi1)
                    ELSE:
                        self.add_neighbors_coarse(mi1)
            ELSE:
                if (self.ngz > 0) and (flag_ref == 0):
                    IF OnlyGhostsAtEdges == 1:
                        if (bbox == 2):
                            self.add_neighbors_coarse(mi1)
                    ELSE:
                        self.add_neighbors_coarse(mi1)

    @cython.boundscheck(False)
    @cython.wraparound(False)
    @cython.cdivision(True)
    @cython.initializedcheck(False)
    cdef void set_files_coarse(self, np.uint64_t mi1):
        cdef int i
        IF UseCythonBitmasks == 0:
            cdef BoolArrayCollection fmask
        cdef bint flag_ref = self.is_refined(mi1)
        # Flag files at coarse level
        if flag_ref == 0:
            for i in range(self.nfiles):
                if self.file_mask_p[i] == 0:
                    IF UseCythonBitmasks == 1:
                        if self.bitmap.bitmasks._get_coarse(i, mi1) == 1:
                            self.file_mask_p[i] = 1
                    ELSE:
                        fmask = self.bitmap.bitmasks[i]
                        if fmask._get_coarse(mi1) == 1:
                            self.file_mask_p[i] = 1
        # Neighbors
        IF RefinedGhosts == 0:
            if (self.ngz > 0):
                self.set_files_neighbors_coarse(mi1)
        ELSE:
            if (flag_ref == 0) and (self.ngz > 0):
                self.set_files_neighbors_coarse(mi1)

    @cython.boundscheck(False)
    @cython.wraparound(False)
    @cython.cdivision(True)
    @cython.initializedcheck(False)
    cdef void add_refined(self, np.uint64_t mi1, np.uint64_t mi2, int bbox = 2):
        IF BoolType == 'Bool':
            self.refined_select_bool[mi2] = 1
        ELSE:
            self.refined_select_list._set(mi1, mi2)
        # Neighbors
        IF GhostsAfter == 0:
            IF RefinedGhosts == 1:
                if (self.ngz > 0):
                    IF OnlyGhostsAtEdges == 1:
                        if (bbox == 2):
                            self.add_neighbors_refined(mi1, mi2)
                    ELSE:
                        self.add_neighbors_refined(mi1, mi2)

    @cython.boundscheck(False)
    @cython.wraparound(False)
    @cython.cdivision(True)
    @cython.initializedcheck(False)
    cdef void set_files_refined(self, np.uint64_t mi1, np.uint64_t mi2):
        cdef int i
        IF UseCythonBitmasks == 0:
            cdef BoolArrayCollection fmask
        # Flag files
        for i in range(self.nfiles):
            if self.file_mask_p[i] == 0:
                IF UseCythonBitmasks == 1:
                    if self.bitmap.bitmasks._get(i, mi1, mi2):
                        self.file_mask_p[i] = 1
                ELSE:
                    fmask = self.bitmap.bitmasks[i]
                    if fmask._get(mi1, mi2) == 1:
                        self.file_mask_p[i] = 1
        # Neighbors
        IF RefinedGhosts == 1:
            if (self.ngz > 0):
                self.set_files_neighbors_refined(mi1, mi2)

    @cython.boundscheck(False)
    @cython.wraparound(False)
    @cython.cdivision(True)
    @cython.initializedcheck(False)
    cdef void add_neighbors_coarse(self, np.uint64_t mi1):
        cdef int m
        cdef np.uint32_t ntot
        cdef np.uint64_t mi1_n
        ntot = morton_neighbors_coarse(mi1, self.max_index1, 
                                       self.periodicity,
                                       self.ngz, self.neighbors,
                                       self.ind1_n, self.neighbor_list1)
        for m in range(<np.int32_t>ntot):
            mi1_n = self.neighbor_list1[m]
            IF BoolType == 'Bool':
                self.coarse_ghosts_bool[mi1_n] = 1
            ELSE:
                self.coarse_ghosts_list._set(mi1_n)

    @cython.boundscheck(False)
    @cython.wraparound(False)
    @cython.cdivision(True)
    @cython.initializedcheck(False)
    cdef void set_files_neighbors_coarse(self, np.uint64_t mi1):
        cdef int i, m
        cdef np.uint32_t ntot
        cdef np.uint64_t mi1_n
        IF UseCythonBitmasks == 0:
            cdef BoolArrayCollection fmask
        ntot = morton_neighbors_coarse(mi1, self.max_index1, 
                                       self.periodicity,
                                       self.ngz, self.neighbors,
                                       self.ind1_n, self.neighbor_list1)
        for m in range(<np.int32_t>ntot):
            mi1_n = self.neighbor_list1[m]
            for i in range(self.nfiles):
                if self.file_mask_g[i] == 0:
                    IF UseCythonBitmasks == 1:
                        if self.bitmap.bitmasks._get_coarse(i, mi1_n):
                            self.file_mask_g[i] = 1
                    ELSE:
                        fmask = self.bitmap.bitmasks[i]
                        if fmask._get_coarse(mi1_n) == 1:
                            self.file_mask_g[i] = 1

    @cython.boundscheck(False)
    @cython.wraparound(False)
    @cython.cdivision(True)
    @cython.initializedcheck(False)
    cdef void add_neighbors_refined(self, np.uint64_t mi1, np.uint64_t mi2):
        cdef int m
        cdef np.uint32_t ntot
        cdef np.uint64_t mi1_n, mi2_n
        ntot = morton_neighbors_refined(mi1, mi2,
                                        self.max_index1, self.max_index2,
                                        self.periodicity, self.ngz,
                                        self.neighbors, self.ind1_n, self.ind2_n,
                                        self.neighbor_list1, self.neighbor_list2)
        for m in range(<np.int32_t>ntot):
            mi1_n = self.neighbor_list1[m]
            mi2_n = self.neighbor_list2[m]
            IF BoolType == 'Bool':
                self.coarse_ghosts_bool[mi1_n] = 1
                IF RefinedExternalGhosts == 1:
                    if mi1_n == mi1:
                        self.refined_ghosts_bool[mi2_n] = 1 
                    else:
                        self.refined_ghosts_list._set(mi1_n, mi2_n)
                ELSE:
                    if mi1_n == mi1:
                        self.refined_ghosts_bool[mi2_n] = 1 
                    elif self.is_refined(mi1_n) == 1: 
                        self.refined_ghosts_list._set(mi1_n, mi2_n)
            ELSE:
                self.coarse_ghosts_list._set(mi1_n)
                IF RefinedExternalGhosts == 1:
                    self.refined_ghosts_list._set(mi1_n, mi2_n)
                ELSE:
                    if self.is_refined(mi1_n) == 1:
                        self.refined_ghosts_list._set(mi1_n, mi2_n)

    @cython.boundscheck(False)
    @cython.wraparound(False)
    @cython.cdivision(True)
    @cython.initializedcheck(False)
    cdef void set_files_neighbors_refined(self, np.uint64_t mi1, np.uint64_t mi2):
        cdef int i, m
        cdef np.uint32_t ntot
        cdef np.uint64_t mi1_n, mi2_n
        IF UseCythonBitmasks == 0:
            cdef BoolArrayCollection fmask
        ntot = morton_neighbors_refined(mi1, mi2,
                                        self.max_index1, self.max_index2,
                                        self.periodicity, self.ngz,
                                        self.neighbors, self.ind1_n, self.ind2_n,
                                        self.neighbor_list1, self.neighbor_list2)
        for m in range(<np.int32_t>ntot):
            mi1_n = self.neighbor_list1[m]
            mi2_n = self.neighbor_list2[m]
            if self.is_refined(mi1_n) == 1:
                for i in range(self.nfiles):
                    if self.file_mask_g[i] == 0:
                        IF UseCythonBitmasks == 1:
                            if self.bitmap.bitmasks._get(i, mi1_n, mi2_n) == 1:
                                self.file_mask_g[i] = 1
                        ELSE:
                            fmask = self.bitmap.bitmasks[i]
                            if fmask._get(mi1_n, mi2_n) == 1:
                                self.file_mask_g[i] = 1
            else:
                for i in range(self.nfiles):
                    if self.file_mask_g[i] == 0:
                        IF UseCythonBitmasks == 1:
                            if self.bitmap.bitmasks._get_coarse(i, mi1_n) == 1:
                                self.file_mask_g[i] = 1
                                break # If not refined, only one file should be selected
                        ELSE:
                            fmask = self.bitmap.bitmasks[i]
                            if fmask._get_coarse(mi1_n) == 1:
                                self.file_mask_g[i] = 1
                                break # If not refined, only one file should be selected

    @cython.boundscheck(False)
    @cython.wraparound(False)
    @cython.cdivision(True)
    cdef void set_coarse_list(self, BoolArrayColl mm_s, BoolArrayColl mm_g):
        IF UseUncompressed == 1:
            self.coarse_select_list._fill_bool(mm_s)
        ELSE:
            self.coarse_select_list._fill_ewah(mm_s)
        IF GhostsAfter == 0:
            IF UseUncompressed == 1:
                self.coarse_ghosts_list._fill_bool(mm_g)
            ELSE:
                self.coarse_ghosts_list._fill_ewah(mm_g)

    @cython.boundscheck(False)
    @cython.wraparound(False)
    @cython.cdivision(True)
    cdef void set_refined_list(self, BoolArrayColl mm_s, BoolArrayColl mm_g):
        IF BoolType != 'Bool':
            IF UseUncompressed == 1:
                self.refined_select_list._fill_bool(mm_s)
            ELSE:
                self.refined_select_list._fill_ewah(mm_s)
        IF GhostsAfter == 0:
            IF UseUncompressed == 1:
                self.refined_ghosts_list._fill_bool(mm_g)
            ELSE:
                self.refined_ghosts_list._fill_ewah(mm_g)

    @cython.boundscheck(False)
    @cython.wraparound(False)
    @cython.cdivision(True)
    cdef void set_coarse_bool(self, BoolArrayColl mm_s, BoolArrayColl mm_g):
        cdef np.uint64_t mi1
        IF UseUncompressedView == 1:
            mm_s._set_coarse_array(self.coarse_select_bool)
            self.coarse_select_bool[:] = 0
        ELSE:
            mm_s._set_coarse_array_ptr(self.coarse_select_bool)
            for mi1 in range(self.s1):
                self.coarse_select_bool[mi1] = 0
        IF GhostsAfter == 0:
            IF UseUncompressedView == 1:
                mm_g._set_coarse_array(self.coarse_ghosts_bool)
                self.coarse_ghosts_bool[:] = 0
            ELSE:
                mm_g._set_coarse_array_ptr(self.coarse_ghosts_bool)
                for mi1 in range(self.s1):
                    self.coarse_ghosts_bool[mi1] = 0

    @cython.boundscheck(False)
    @cython.wraparound(False)
    @cython.cdivision(True)
    cdef void set_refined_bool(self, BoolArrayColl mm_s, BoolArrayColl mm_g):
        mm_s._append(self.select_ewah)
        IF GhostsAfter == 0:
            mm_g._append(self.ghosts_ewah)

    @cython.boundscheck(False)
    @cython.wraparound(False)
    @cython.cdivision(True)
    @cython.initializedcheck(False)
    cdef void push_refined_bool(self, np.uint64_t mi1):
        IF UseUncompressedView == 1:
            self.select_ewah._set_refined_array(mi1, self.refined_select_bool)
            self.refined_select_bool[:] = 0
        ELSE:
            cdef np.uint64_t mi2
            self.select_ewah._set_refined_array_ptr(mi1, self.refined_select_bool)
            for mi2 in range(self.s2):
                self.refined_select_bool[mi2] = 0
        IF GhostsAfter == 0:
            IF UseUncompressedView == 1:
                self.ghosts_ewah._set_refined_array(mi1, self.refined_ghosts_bool)
                self.refined_ghosts_bool[:] = 0
            ELSE:
                self.ghosts_ewah._set_refined_array_ptr(mi1, self.refined_ghosts_bool)
                for mi2 in range(self.s2):
                    self.refined_ghosts_bool[mi2] = 0

    @cython.boundscheck(False)
    @cython.wraparound(False)
    @cython.cdivision(True)
    cdef void add_ghost_zones(self, BoolArrayColl mm_s, BoolArrayColl mm_g):
        cdef np.uint64_t mi1, mi2, mi1_n, mi2_n
        # Get ghost zones, unordered
        for mi1 in range(self.s1):
            if mm_s._get_coarse(mi1):
                IF RefinedGhosts == 1:
                    if self.is_refined(mi1):
                        for mi2 in range(self.s2):
                            if mm_s._get(mi1, mi2):
                                self.add_neighbors_refined(mi1, mi2)
                        IF BoolType == 'Bool':
                            # self.push_refined_bool(mi1)
                            IF UseUncompressedView == 1:
                                self.ghosts_ewah._set_refined_array(mi1, self.refined_ghosts_bool)
                                self.refined_ghosts_bool[:] = 0
                            ELSE:
                                self.ghosts_ewah._set_refined_array_ptr(mi1, self.refined_ghosts_bool)
                                for mi2 in range(self.s2):
                                    self.refined_ghosts_bool[mi2] = 0
                    else:
                        self.add_neighbors_coarse(mi1)
                ELSE:
                    self.add_neighbors_coarse(mi1)
        # Add ghost zones to bool array in order
        IF BoolType == 'Bool':
            IF UseUncompressedView == 1:
                mm_g._set_coarse_array(self.coarse_ghosts_bool)
                self.coarse_ghosts_bool[:] = 0
            ELSE:
                mm_g._set_coarse_array_ptr(self.coarse_ghosts_bool)
                for mi1 in range(self.s1):
                    self.coarse_ghosts_bool[mi1] = 0
            # print("Before refined list: {: 6d}".format(mm_g._count_refined()))
            IF UseUncompressed == 1:
                self.refined_ghosts_list._fill_bool(mm_g)
            ELSE:
                self.refined_ghosts_list._fill_ewah(mm_g)
            # print("Before refined bool: {: 6d}".format(mm_g._count_refined()))
            # print("Bool to be appended: {: 6d}".format(self.ghosts_ewah._count_refined()))
            mm_g._append(self.ghosts_ewah)
            # print("After             :  {: 6d}".format(mm_g._count_refined()))
        ELSE:
            IF UseUncompressed == 1:
                self.coarse_ghosts_list._fill_bool(mm_g)
                self.refined_ghosts_list._fill_bool(mm_g)
            ELSE:
                self.coarse_ghosts_list._fill_ewah(mm_g)
                self.refined_ghosts_list._fill_ewah(mm_g)

    @cython.boundscheck(False)
    @cython.wraparound(False)
    @cython.cdivision(True)
    cdef void fill_subcells_mi1(self, np.float64_t pos[3], np.float64_t dds[3]):
        cdef int i, j, k
        cdef np.uint64_t imi, fmi
        cdef np.uint64_t mi
        cdef np.uint64_t ind1[3]
        cdef np.uint64_t indexgap[3]
        for i in range(3):
            ind1[i] = <np.uint64_t>((pos[i] - self.DLE[i])/self.bitmap.dds_mi1[i])
            indexgap[i] = <np.uint64_t>(dds[i]/self.bitmap.dds_mi1[i])
        imi = encode_morton_64bit(ind1[0], ind1[1], ind1[2])
        fmi = encode_morton_64bit(ind1[0]+indexgap[0]-1, 
                                  ind1[1]+indexgap[1]-1, 
                                  ind1[2]+indexgap[2]-1)
        for mi in range(imi, fmi+1):
            self.add_coarse(mi, 1)
        # for i in range(<np.int64_t>indexgap[0]):
        #     for j in range(<np.int64_t>indexgap[1]):
        #         for k in range(<np.int64_t>indexgap[2]):
        #             mi = encode_morton_64bit(ind1[0]+i, ind1[1]+j, ind1[2]+k)
        #             self.add_coarse(mi, 1)

    @cython.boundscheck(False)
    @cython.wraparound(False)
    @cython.cdivision(True)
    cdef void fill_subcells_mi2(self, np.float64_t pos[3], np.float64_t dds[3]):
        cdef int i, j, k
        cdef np.uint64_t imi, fmi
        cdef np.uint64_t mi1, mi2
        cdef np.uint64_t ind1[3]
        cdef np.uint64_t ind2[3]
        cdef np.uint64_t indexgap[3]
        for i in range(3):
            ind1[i] = <np.uint64_t>((pos[i] - self.DLE[i])/self.bitmap.dds_mi1[i])
            ind2[i] = <np.uint64_t>((pos[i] - (self.DLE[i]+self.bitmap.dds_mi1[i]*ind1[i]))/self.bitmap.dds_mi2[i])
            indexgap[i] = <np.uint64_t>(dds[i]/self.bitmap.dds_mi2[i])
        mi1 = encode_morton_64bit(ind1[0], ind1[1], ind1[2])
        imi = encode_morton_64bit(ind2[0], ind2[1], ind2[2])
        fmi = encode_morton_64bit(ind2[0]+indexgap[0]-1, 
                                  ind2[1]+indexgap[1]-1, 
                                  ind2[2]+indexgap[2]-1)
        for mi2 in range(imi, fmi+1):
            self.add_refined(mi1, mi2, 1)
        # for i in range(<np.int64_t>indexgap[0]):
        #     for j in range(<np.int64_t>indexgap[1]):
        #         for k in range(<np.int64_t>indexgap[2]):
        #             mi2 = encode_morton_64bit(ind2[0]+i, ind2[1]+j, ind2[2]+k)
        #             self.add_refined(mi1, mi2, 1)

    @cython.boundscheck(False)
    @cython.wraparound(False)
    @cython.cdivision(True)
    cdef void recursive_morton_mask(self, np.int32_t level, np.float64_t pos[3], 
                                    np.float64_t dds[3], np.uint64_t mi1):
        cdef np.uint64_t mi2
        cdef np.float64_t npos[3]
        cdef np.float64_t rpos[3]
        cdef np.float64_t ndds[3]
        cdef np.uint64_t nlevel
        cdef np.float64_t DLE[3]
        cdef np.uint64_t ind1[3]
        cdef np.uint64_t ind2[3]
        cdef int i, j, k, m, sbbox
        for i in range(3):
            ndds[i] = dds[i]/2
        nlevel = level + 1
        # Clean up
        IF BoolType == 'Vector':
            self.coarse_select_list._prune()
            self.coarse_ghosts_list._prune()
            self.refined_select_list._prune()
            self.refined_ghosts_list._prune()
        # Loop over octs
        for i in range(2):
            npos[0] = pos[0] + i*ndds[0]
            rpos[0] = npos[0] + ndds[0]
            for j in range(2):
                npos[1] = pos[1] + j*ndds[1]
                rpos[1] = npos[1] + ndds[1]
                for k in range(2):
                    npos[2] = pos[2] + k*ndds[2]
                    rpos[2] = npos[2] + ndds[2]
                    # Only recurse into selected cells
                    IF DetectEdges == 1:
                        sbbox = self.selector.select_bbox_edge(npos, rpos)
                    ELSE:
                        sbbox = self.selector.select_bbox(npos, rpos)
                    if sbbox == 0: continue
                    IF DetectEdges == 0:
                        sbbox = 2
                    if nlevel < self.order1:
                        IF FillChildCellsCoarse == 1:
                            if sbbox == 1:
                                self.fill_subcells_mi1(npos, ndds)
                            else:
                                self.recursive_morton_mask(nlevel, npos, ndds, mi1)
                        ELSE:
                            self.recursive_morton_mask(nlevel, npos, ndds, mi1)
                    elif nlevel == self.order1:
                        mi1 = bounded_morton_dds(npos[0], npos[1], npos[2], self.DLE, ndds)
                        IF OnlyRefineEdges == 1:
                            if sbbox == 2: # an edge cell
                                if self.is_refined(mi1) == 1:
                                    self.recursive_morton_mask(nlevel, npos, ndds, mi1)
                        ELSE:
                            if self.is_refined(mi1) == 1:
                                self.recursive_morton_mask(nlevel, npos, ndds, mi1)
                        self.add_coarse(mi1, sbbox)
                        IF BoolType == 'Bool':
                            self.push_refined_bool(mi1)
                    elif nlevel < (self.order1 + self.order2):
                        IF FillChildCellsRefined == 1:
                            if sbbox == 1:
                                self.fill_subcells_mi2(npos, ndds)
                            else:
                                self.recursive_morton_mask(nlevel, npos, ndds, mi1)
                        ELSE:
                            self.recursive_morton_mask(nlevel, npos, ndds, mi1)
                    elif nlevel == (self.order1 + self.order2):
                        decode_morton_64bit(mi1,ind1)
                        for m in range(3):
                            DLE[m] = self.DLE[m] + ndds[m]*ind1[m]*self.max_index2
                        mi2 = bounded_morton_dds(npos[0], npos[1], npos[2], DLE, ndds)
                        self.add_refined(mi1,mi2,sbbox)

    @cython.boundscheck(False)
    @cython.wraparound(False)
    @cython.cdivision(True)
    cdef void recursive_morton_files(self, np.int32_t level, np.float64_t pos[3], 
                                     np.float64_t dds[3], np.uint64_t mi1):
        cdef np.uint64_t mi2
        cdef np.float64_t npos[3]
        cdef np.float64_t rpos[3]
        cdef np.float64_t ndds[3]
        cdef np.uint64_t nlevel
        cdef np.float64_t DLE[3]
        cdef np.uint64_t ind1[3]
        cdef np.uint64_t ind2[3]
        cdef int i, j, k, m
        for i in range(3):
            ndds[i] = dds[i]/2
        nlevel = level + 1
        # Loop over octs
        for i in range(2):
            npos[0] = pos[0] + i*ndds[0]
            rpos[0] = npos[0] + ndds[0]
            for j in range(2):
                npos[1] = pos[1] + j*ndds[1]
                rpos[1] = npos[1] + ndds[1]
                for k in range(2):
                    npos[2] = pos[2] + k*ndds[2]
                    rpos[2] = npos[2] + ndds[2]
                    # Only recurse into selected cells
                    if not self.selector.select_bbox(npos, rpos): continue
                    if nlevel < self.order1:
                        self.recursive_morton_files(nlevel, npos, ndds, mi1)
                    elif nlevel == self.order1:
                        mi1 = bounded_morton_dds(npos[0], npos[1], npos[2], self.DLE, ndds)
                        if self.is_refined_files(mi1):
                            self.recursive_morton_files(nlevel, npos, ndds, mi1)
                        self.set_files_coarse(mi1)
                    elif nlevel < (self.order1 + self.order2):
                        self.recursive_morton_files(nlevel, npos, ndds, mi1)
                    elif nlevel == (self.order1 + self.order2):
                        decode_morton_64bit(mi1,ind1)
                        for m in range(3):
                            DLE[m] = self.DLE[m] + ndds[m]*ind1[m]*self.max_index2
                        mi2 = bounded_morton_dds(npos[0], npos[1], npos[2], DLE, ndds)
                        self.set_files_refined(mi1,mi2)

cdef class ParticleBitmapOctreeContainer(SparseOctreeContainer):
    cdef Oct** oct_list
    cdef public int max_level
    cdef public int n_ref
    cdef int loaded # Loaded with load_octree?
    cdef np.uint8_t* _ptr_index_base_roots
    cdef np.uint8_t* _ptr_index_base_octs
    cdef np.uint64_t* _ptr_octs_per_root
    cdef public np.uint8_t[:] _index_base_roots
    cdef public np.uint8_t[:] _index_base_octs
    cdef np.uint64_t[:] _octs_per_root
    cdef public int overlap_cells
    def __init__(self, domain_dimensions, domain_left_edge, domain_right_edge,
                 int num_root, over_refine = 1):
        super(ParticleBitmapOctreeContainer, self).__init__(
            domain_dimensions, domain_left_edge, domain_right_edge,
            over_refine)
        self.loaded = 0
        self.fill_style = "o"
        IF InclPartialOcts == 1:
            self.partial_coverage = 1
            self.overlap_cells = 1
        ELSE:
            self.partial_coverage = 2
            self.overlap_cells = 0
        # Now the overrides
        self.max_level = -1
        self.max_root = num_root
        self.root_nodes = <OctKey*> malloc(sizeof(OctKey) * num_root)
        self._ptr_index_base_roots = <np.uint8_t*> malloc(sizeof(np.uint8_t) * num_root)
        self._ptr_octs_per_root = <np.uint64_t*> malloc(sizeof(np.uint64_t) * num_root)
        for i in range(num_root):
            self.root_nodes[i].key = -1
            self.root_nodes[i].node = NULL
            self._ptr_index_base_roots[i] = 1
            self._ptr_octs_per_root[i] = 0
        self._index_base_roots = <np.uint8_t[:num_root]> self._ptr_index_base_roots
        self._octs_per_root = <np.uint64_t[:num_root]> self._ptr_octs_per_root

    def allocate_domains(self, counts = None):
        if counts is None:
            counts = [self.max_root]
        OctreeContainer.allocate_domains(self, counts)

    def finalize(self):
        # Assign domain ind
        cdef SelectorObject selector = AlwaysSelector(None)
        selector.overlap_cells = self.overlap_cells
        cdef oct_visitors.AssignDomainInd visitor
        visitor = oct_visitors.AssignDomainInd(self)
        self.visit_all_octs(selector, visitor)
        assert ((visitor.global_index+1)*visitor.nz == visitor.index)
        # Copy indexes
        self._ptr_index_base_octs = <np.uint8_t*> malloc(sizeof(np.uint8_t)*self.nocts)
        self._index_base_octs = <np.uint8_t[:self.nocts]> self._ptr_index_base_octs
        cdef np.int64_t nprev_octs = 0
        cdef int i
        for i in range(self.num_root):
            self._index_base_octs[nprev_octs:(nprev_octs+self._octs_per_root[i])] = self._index_base_roots[i]
            nprev_octs += self._octs_per_root[i]
        assert(nprev_octs == self.nocts)
        # cdef oct_visitors.CopyFileIndArrayI8 visit_base
        # visit_base = oct_visitors.CopyFileIndArrayI8(self) # domain_id?
        # visit_base.source = self._index_base_roots
        # visit_base.dest = self._index_base_octs
        # print 'before',np.sum(self._index_base_octs),self._index_base_octs.size
        # print 'nroot',np.sum(self._index_base_roots),self._index_base_roots.size
        # self.visit_all_octs(selector, visit_base)
        # print 'after',np.sum(self._index_base_octs),self._index_base_octs.size
        # assert(visit_base.root == self.num_root)
        # assert(visit_base.index == self.nocts)

    def _old_finalize(self):
        #This will sort the octs in the oct list
        #so that domains appear consecutively
        #And then find the oct index/offset for
        #every domain
        cdef int max_level = 0
        self.oct_list = <Oct**> malloc(sizeof(Oct*)*self.nocts)
        self._ptr_index_base_octs = <np.uint8_t*> malloc(sizeof(np.uint8_t)*self.nocts)
        self._index_base_octs = <np.uint8_t[:self.nocts]> self._ptr_index_base_octs
        cdef np.int64_t i, lpos = 0
        # Note that we now assign them in the same order they will be visited
        # by recursive visitors.
        for i in range(self.num_root):
            self.visit_assign(self.root_nodes[i].node, &lpos, 0, &max_level, i)
        assert(lpos == self.nocts)
        for i in range(self.nocts):
            self.oct_list[i].domain_ind = i
            # We don't assign this ... it helps with selecting later.
            #self.oct_list[i].domain = 0
            self.oct_list[i].file_ind = -1
        self.max_level = max_level

    cdef visit_assign(self, Oct *o, np.int64_t *lpos, int level, int *max_level,
                      np.int64_t index_root):
        cdef int i, j, k
        IF InclPartialOcts == 1:
            self.oct_list[lpos[0]] = o
            self._index_base_octs[lpos[0]] = self._index_base_roots[index_root]
            lpos[0] += 1
        ELSE:
            if o.children == NULL:
                self.oct_list[lpos[0]] = o
                self._index_base_octs[lpos[0]] = self._index_base_roots[index_root]
                lpos[0] += 1
        max_level[0] = imax(max_level[0], level)
        for i in range(2):
            for j in range(2):
                for k in range(2):
                    if o.children != NULL \
                       and o.children[cind(i,j,k)] != NULL:
                        self.visit_assign(o.children[cind(i,j,k)], lpos,
                                          level + 1, max_level, index_root)
        return

    cdef Oct* allocate_oct(self):
        #Allocate the memory, set to NULL or -1
        #We reserve space for n_ref particles, but keep
        #track of how many are used with np initially 0
        self.nocts += 1
        cdef Oct *my_oct = <Oct*> malloc(sizeof(Oct))
        my_oct.domain = -1
        my_oct.file_ind = 0
        my_oct.domain_ind = self.nocts - 1
        my_oct.children = NULL
        return my_oct

    def get_index_base_octs(self, np.int64_t[:] domain_ind):
        cdef np.int64_t ndst = np.max(domain_ind) + 1
        ind = np.zeros(ndst, 'int64') - 1
        self._get_index_base_octs(ind, domain_ind)
        return ind[ind >= 0]

    cdef void _get_index_base_octs(self, np.int64_t[:] ind, np.int64_t[:] domain_ind):
        cdef SelectorObject selector = AlwaysSelector(None)
        selector.overlap_cells = self.overlap_cells
        cdef oct_visitors.IndexMaskMapOcts visitor
        visitor = oct_visitors.IndexMaskMapOcts(self)
        visitor.oct_mask = self._index_base_octs
        visitor.oct_index = ind
        visitor.map_domain_ind = domain_ind
        self.visit_all_octs(selector, visitor)
        # if visitor.index != self.nocts:
        #     print 'visitor.index', visitor.index, 'self.nocts', self.nocts
        # if visitor.map_index != np.sum(self._index_base_octs):
        #     print 'visitor.map_index', visitor.map_index, 'np.sum(self._index_base_octs)', np.sum(self._index_base_octs)
        assert(visitor.index == self.nocts)
        assert(visitor.map_index == np.sum(self._index_base_octs))

    def __dealloc__(self):
        #Call the freemem ops on every ocy
        #of the root mesh recursively
        cdef int i
        if self.root_nodes== NULL: return
        if self.loaded == 0:
            for i in range(self.max_root):
                if self.root_nodes[i].node == NULL: continue
                self.visit_free(&self.root_nodes.node[i], 0)
            self.root_nodes = NULL
        free(self.oct_list)
        free(self._ptr_index_base_roots)
        free(self._ptr_index_base_octs)
        free(self._ptr_octs_per_root)
        self.oct_list = NULL

    cdef void visit_free(self, Oct *o, int free_this):
        #Free the memory for this oct recursively
        cdef int i, j, k
        for i in range(2):
            for j in range(2):
                for k in range(2):
                    if o.children != NULL \
                       and o.children[cind(i,j,k)] != NULL:
                        self.visit_free(o.children[cind(i,j,k)], 1)
        if o.children != NULL:
            free(o.children)
        if free_this == 1:
            free(o)

    @cython.boundscheck(False)
    @cython.wraparound(False)
    @cython.cdivision(True)
    def _old_add(self, np.ndarray[np.uint64_t, ndim=1] indices,
                 np.uint64_t order1, int domain_id = -1):
        #Add this particle to the root oct
        #Then if that oct has children, add it to them recursively
        #If the child needs to be refined because of max particles, do so
        cdef Oct *cur
        cdef Oct *root = NULL
        cdef np.int64_t no = indices.shape[0], p, index
        cdef int i, level, new_root
        cdef int ind[3]
        cdef int last_ind[3]
        cdef np.uint64_t ind64[3]
        cdef np.uint64_t *data = <np.uint64_t *> indices.data
        # Note what we're doing here: we have decided the root will always be
        # zero, since we're in a forest of octrees, where the root_mesh node is
        # the level 0.  This means our morton indices should be made with
        # respect to that, which means we need to keep a few different arrays
        # of them.
        cdef int max_level = -1
        for i in range(3):
            last_ind[i] = -1
        for p in range(no):
            # We have morton indices, which means we choose left and right by
            # looking at (MAX_ORDER - level) & with the values 1, 2, 4.
            index = indices[p]
            decode_morton_64bit(index >> ((ORDER_MAX - order1)*3), ind64)
            if ind64[0] != last_ind[0] or \
               ind64[1] != last_ind[1] or \
               ind64[2] != last_ind[2]:
                for i in range(3):
                    last_ind[i] = ind64[i]
                self.get_root(last_ind, &root)
            if root == NULL:
                continue
            level = order1
            cur = root
            while (cur.file_ind + 1) > self.n_ref:
                if level >= ORDER_MAX-1: break # Just dump it here.
                level += 1
                if level > max_level: max_level = level
                for i in range(3):
                    ind[i] = (index >> ((ORDER_MAX - level)*3 + (2 - i))) & 1
                if cur.children == NULL or \
                   cur.children[cind(ind[0],ind[1],ind[2])] == NULL:
                    cur = self.refine_oct(cur, index, level)
                    self.filter_particles(cur, data, p, level)
                else:
                    cur = cur.children[cind(ind[0],ind[1],ind[2])]
            cur.file_ind += 1

    @cython.boundscheck(False)
    @cython.wraparound(False)
    @cython.cdivision(True)
    cdef void recursive_add(self, Oct *o, np.ndarray[np.uint64_t, ndim=1] indices,
                            int level, int *max_level, int domain_id, int *count):
        cdef np.int64_t no = indices.shape[0], beg, end, nind
        cdef np.int64_t index
        cdef int i, j, k
        cdef int ind[3]
        cdef Oct *noct
        cdef Oct *noct_ch
        beg = end = 0
        if level > max_level[0]: max_level[0] = level
        # Initialize children
        if o.children == NULL:
            o.children = <Oct **> malloc(sizeof(Oct *)*8)
            for i in range(2):
                for j in range(2):
                    for k in range(2):
                        IF InclPartialOcts == 1:
                            noct = self.allocate_oct()
                            noct.domain = o.domain
                            noct.file_ind = o.file_ind
                            o.children[cind(i,j,k)] = noct
                            count[0] += 1
                        ELSE:
                            o.children[cind(i,j,k)] = NULL
                            # noct = self.allocate_oct()
                            # noct.domain = o.domain
                            # noct.file_ind = 0
                            # o.children[cind(i,j,k)] = noct
        # Loop through sets of particles with matching prefix at this level
        while end < no:
            beg = end
            index = (indices[beg] >> ((ORDER_MAX - level)*3))
            while (end < no) and (index == (indices[end] >> ((ORDER_MAX - level)*3))): 
                end += 1
            nind = (end - beg)
            # Add oct
            for i in range(3):
                ind[i] = ((index >> (2 - i)) & 1)
            IF InclPartialOcts == 1:
                noct = o.children[cind(ind[0],ind[1],ind[2])]
            ELSE:
                # noct = o.children[cind(ind[0],ind[1],ind[2])]
                if o.children[cind(ind[0],ind[1],ind[2])] != NULL:
                    raise Exception('Child was already initialized...')
                noct = self.allocate_oct()
                noct.domain = o.domain
                o.children[cind(ind[0],ind[1],ind[2])] = noct
                # Don't add it to the list if it will be refined
                if nind > self.n_ref and level < ORDER_MAX:
                    self.nocts -= 1
                    noct.domain_ind = -1 # overwritten by finalize
                else:
                    count[0] += 1
                noct.file_ind = o.file_ind
            # noct.file_ind = nind
            # o.file_ind = self.n_ref + 1
            # Refine oct or add its children
            if nind > self.n_ref and level < ORDER_MAX:
                self.recursive_add(noct, indices[beg:end], level+1,
                                   max_level, domain_id, count)

    @cython.boundscheck(False)
    @cython.wraparound(False)
    @cython.cdivision(True)
    def add(self, np.ndarray[np.uint64_t, ndim=1] indices,
             np.uint64_t order1, int domain_id = -1):
        #Add this particle to the root oct
        #Then if that oct has children, add it to them recursively
        #If the child needs to be refined because of max particles, do so
        cdef Oct *root = NULL
        cdef np.int64_t no = indices.shape[0], beg, end, index, nind
        cdef int i, level
        cdef int ind[3]
        cdef np.uint64_t ind64[3]
        cdef int max_level = self.max_level
        # Note what we're doing here: we have decided the root will always be
        # zero, since we're in a forest of octrees, where the root_mesh node is
        # the level 0.  This means our morton indices should be made with
        # respect to that, which means we need to keep a few different arrays
        # of them.
        cdef np.int64_t index_root = 0
        cdef int root_count
        beg = end = 0
        self._octs_per_root[:] = 1 # Roots count reguardless
        while end < no:
            # Determine number of octs with this prefix
            beg = end
            index = (indices[beg] >> ((ORDER_MAX - self.level_offset)*3))
            while (end < no) and (index == (indices[end] >> ((ORDER_MAX - self.level_offset)*3))): 
                end += 1
            nind = (end - beg)
            # Find root for prefix
            decode_morton_64bit(index, ind64)
            for i in range(3):
                ind[i] = ind64[i]
            while (index_root < self.num_root) and \
                  (self.ipos_to_key(ind) != self.root_nodes[index_root].key):
                index_root += 1
            if index_root >= self.num_root: 
                raise Exception('No root found for {},{},{}'.format(ind[0],ind[1],ind[2]))
            root = self.root_nodes[index_root].node
            # self.get_root(ind, &root)
            # if root == NULL:
            #     raise Exception('No root found for {},{},{}'.format(ind[0],ind[1],ind[2]))
            root.file_ind = index_root
            # Refine root as necessary
            if (end - beg) > self.n_ref:
                root_count = 0
                self.nocts -= 1
                self.recursive_add(root, indices[beg:end], self.level_offset+1,
                                   &max_level, domain_id, &root_count)
                self._octs_per_root[index_root] = <np.uint64_t>root_count
        self.max_level = max_level
        assert(self.nocts == np.sum(self._octs_per_root))

    @cython.boundscheck(False)
    @cython.wraparound(False)
    @cython.cdivision(True)
    cdef Oct *refine_oct(self, Oct *o, np.uint64_t index, int level):
        #Allocate and initialize child octs
        #Attach particles to child octs
        #Remove particles from this oct entirely
        cdef int i, j, k
        cdef int ind[3]
        cdef Oct *noct
        
        # Initialize empty children
        if o.children == NULL:
            o.children = <Oct **> malloc(sizeof(Oct *)*8)

        # This version can be used to just add the child containing the index
        #     for i in range(2):
        #         for j in range(2):
        #             for k in range(2):
        #                 o.children[cind(i,j,k)] = NULL
        # # Only allocate and count the indexed oct
        # for i in range(3):
        #     ind[i] = (index >> ((ORDER_MAX - level)*3 + (2 - i))) & 1
        
        # noct = self.allocate_oct()
        # noct.domain = o.domain
        # noct.file_ind = 0
        # o.children[cind(ind[0],ind[1],ind[2])] = noct
        # o.file_ind = self.n_ref + 1


        for i in range(2):
            for j in range(2):
                for k in range(2):
                    noct = self.allocate_oct()
                    noct.domain = o.domain
                    noct.file_ind = 0
                    o.children[cind(i,j,k)] = noct
        o.file_ind = self.n_ref + 1
        for i in range(3):
            ind[i] = (index >> ((ORDER_MAX - level)*3 + (2 - i))) & 1
        noct = o.children[cind(ind[0],ind[1],ind[2])]
        return noct

    cdef void filter_particles(self, Oct *o, np.uint64_t *data, np.int64_t p,
                               int level):
        # Now we look at the last nref particles to decide where they go.
        cdef int n = imin(p, self.n_ref)
        cdef np.uint64_t *arr = data + imax(p - self.n_ref, 0)
        # Now we figure out our prefix, which is the oct address at this level.
        # As long as we're actually in Morton order, we do not need to worry
        # about *any* of the other children of the oct.
        prefix1 = data[p] >> (ORDER_MAX - level)*3
        for i in range(n):
            prefix2 = arr[i] >> (ORDER_MAX - level)*3
            if (prefix1 == prefix2):
                o.file_ind += 1
        #print ind[0], ind[1], ind[2], o.file_ind, level<|MERGE_RESOLUTION|>--- conflicted
+++ resolved
@@ -533,25 +533,16 @@
     @cython.boundscheck(False)
     @cython.wraparound(False)
     @cython.cdivision(True)
-<<<<<<< HEAD
-    def _coarse_index_data_file(self, np.ndarray[anyfloat, ndim=2] pos,
-=======
     def _coarse_index_data_file(self,
                                 np.ndarray[anyfloat, ndim=2] pos,
->>>>>>> 34f3b58d
                                 np.ndarray[anyfloat, ndim=1] hsml,
-                                np.uint64_t file_id):
         return self.__coarse_index_data_file(pos, hsml, file_id)
 
     @cython.boundscheck(False)
     @cython.wraparound(False)
     @cython.cdivision(True)
-<<<<<<< HEAD
-    cdef void __coarse_index_data_file(self, np.ndarray[anyfloat, ndim=2] pos,
-=======
     cdef void __coarse_index_data_file(self,
                                        np.ndarray[anyfloat, ndim=2] pos,
->>>>>>> 34f3b58d
                                        np.ndarray[anyfloat, ndim=1] hsml,
                                        np.uint64_t file_id):
         # Initialize
@@ -631,12 +622,8 @@
     @cython.wraparound(False)
     @cython.cdivision(True)
     @cython.initializedcheck(False)
-<<<<<<< HEAD
-    def _refined_index_data_file(self, np.ndarray[anyfloat, ndim=2] pos, 
-=======
     def _refined_index_data_file(self,
                                  np.ndarray[anyfloat, ndim=2] pos,
->>>>>>> 34f3b58d
                                  np.ndarray[anyfloat, ndim=1] hsml,
                                  np.ndarray[np.uint8_t, ndim=1] mask,
                                  np.ndarray[np.uint32_t, ndim=1] pcount,
@@ -651,15 +638,6 @@
     @cython.wraparound(False)
     @cython.cdivision(True)
     @cython.initializedcheck(False)
-<<<<<<< HEAD
-    cdef np.uint64_t __refined_index_data_file(self, np.ndarray[anyfloat, ndim=2] pos, 
-                                               np.ndarray[anyfloat, ndim=1] hsml,
-                                               np.ndarray[np.uint8_t, ndim=1] mask,
-                                               np.ndarray[np.uint32_t, ndim=1] pcount,
-                                               np.ndarray[np.uint64_t, ndim=1] sub_mi1,
-                                               np.ndarray[np.uint64_t, ndim=1] sub_mi2,
-                                               np.uint64_t file_id, np.uint64_t nsub_mi):
-=======
     cdef np.uint64_t __refined_index_data_file(
         self,
         np.ndarray[anyfloat, ndim=2] pos,
@@ -670,7 +648,6 @@
         np.ndarray[np.uint64_t, ndim=1] sub_mi2,
         np.uint64_t file_id, np.uint64_t nsub_mi
     ):
->>>>>>> 34f3b58d
         # Initialize
         cdef np.int64_t i, p
         cdef np.uint64_t mi
