"""
Definitions for cartesian coordinate systems




"""

#-----------------------------------------------------------------------------
# Copyright (c) 2013, yt Development Team.
#
# Distributed under the terms of the Modified BSD License.
#
# The full license is in the file COPYING.txt, distributed with this software.
#-----------------------------------------------------------------------------

import numpy as np
from .coordinate_handler import \
    CoordinateHandler, \
    _get_coord_fields, \
    _get_vert_fields, \
    cartesian_to_cylindrical, \
    cylindrical_to_cartesian
from yt.funcs import mylog
from yt.utilities.lib.pixelization_routines import \
    pixelize_element_mesh, pixelize_off_axis_cartesian, \
<<<<<<< HEAD
    pixelize_cartesian, pixelize_sph_kernel_slice, \
    pixelize_sph_kernel_projection
=======
    pixelize_cartesian, pixelize_cartesian_nodal
>>>>>>> 93bc5b9e
from yt.data_objects.unstructured_mesh import SemiStructuredMesh
from yt.utilities.nodal_data_utils import get_nodal_data

class CartesianCoordinateHandler(CoordinateHandler):
    name = "cartesian"

    def __init__(self, ds, ordering = ('x','y','z')):
        super(CartesianCoordinateHandler, self).__init__(ds, ordering)

    def setup_fields(self, registry):
        for axi, ax in enumerate(self.axis_order):
            f1, f2 = _get_coord_fields(axi)
            registry.add_field(("index", "d%s" % ax),
                               sampling_type="cell",
                               function = f1,
                               display_field = False,
                               units = "code_length")

            registry.add_field(("index", "path_element_%s" % ax),
                               sampling_type="cell",
                               function = f1,
                               display_field = False,
                               units = "code_length")

            registry.add_field(("index", "%s" % ax),
                               sampling_type="cell",
                               function = f2,
                               display_field = False,
                               units = "code_length")

            f3 = _get_vert_fields(axi)
            registry.add_field(("index", "vertex_%s" % ax),
                               sampling_type="cell",
                               function = f3,
                               display_field = False,
                               units = "code_length")
        def _cell_volume(field, data):
            rv  = data["index", "dx"].copy(order='K')
            rv *= data["index", "dy"]
            rv *= data["index", "dz"]
            return rv

        registry.add_field(("index", "cell_volume"),
                           sampling_type="cell",
                           function=_cell_volume,
                           display_field=False,
                           units = "code_length**3")
        registry.alias(('index', 'volume'), ('index', 'cell_volume'))

        registry.check_derived_fields(
            [("index", "dx"), ("index", "dy"), ("index", "dz"),
             ("index", "x"), ("index", "y"), ("index", "z"),
             ("index", "cell_volume")])

    def pixelize(self, dimension, data_source, field, bounds, size,
                 antialias = True, periodic = True):
        index = data_source.ds.index
        if (hasattr(index, 'meshes') and
           not isinstance(index.meshes[0], SemiStructuredMesh)):
            ftype, fname = field
            if ftype == "all":
                mesh_id = 0
                indices = np.concatenate([mesh.connectivity_indices for mesh in index.mesh_union])
            else:
                mesh_id = int(ftype[-1]) - 1
                indices = index.meshes[mesh_id].connectivity_indices

            coords = index.meshes[mesh_id].connectivity_coords
            offset = index.meshes[mesh_id]._index_offset
            ad = data_source.ds.all_data()
            field_data = ad[field]
            buff_size = size[0:dimension] + (1,) + size[dimension:]

            ax = data_source.axis
            xax = self.x_axis[ax]
            yax = self.y_axis[ax]
            c = np.float64(data_source.center[dimension].d)

            extents = np.zeros((3, 2))
            extents[ax] = np.array([c, c])
            extents[xax] = bounds[0:2]
            extents[yax] = bounds[2:4]

            # if this is an element field, promote to 2D here
            if len(field_data.shape) == 1:
                field_data = np.expand_dims(field_data, 1)
            # if this is a higher-order element, we demote to 1st order
            # here, for now.
            elif field_data.shape[1] == 27:
                # hexahedral
                mylog.warning("High order elements not yet supported, " +
                              "dropping to 1st order.")
                field_data = field_data[:, 0:8]
                indices = indices[:, 0:8]

            img = pixelize_element_mesh(coords,
                                        indices,
                                        buff_size, field_data, extents,
                                        index_offset=offset)

            # re-order the array and squeeze out the dummy dim
            return np.squeeze(np.transpose(img, (yax, xax, ax)))

        elif self.axis_id.get(dimension, dimension) < 3:
            return self._ortho_pixelize(data_source, field, bounds, size,
                                        antialias, dimension, periodic)
        else:
            return self._oblique_pixelize(data_source, field, bounds, size,
                                          antialias)

    def _ortho_pixelize(self, data_source, field, bounds, size, antialias,
                        dim, periodic):
        from yt.frontends.sph.data_structures import ParticleDataset
        from yt.frontends.stream.data_structures import StreamParticlesDataset
        from yt.data_objects.selection_data_containers import \
            YTSlice
        from yt.data_objects.construction_data_containers import \
            YTQuadTreeProj
        # We should be using fcoords
        period = self.period[:2].copy() # dummy here
        period[0] = self.period[self.x_axis[dim]]
        period[1] = self.period[self.y_axis[dim]]
        if hasattr(period, 'in_units'):
            period = period.in_units("code_length").d

        buff = np.zeros((size[1], size[0]), dtype="f8")
<<<<<<< HEAD
        particle_datasets = (ParticleDataset, StreamParticlesDataset)
        is_sph_field = field[0] in 'gas'
        if hasattr(data_source.ds, '_sph_ptype'):
            is_sph_field |= field[0] in data_source.ds._sph_ptype
        if isinstance(data_source.ds, particle_datasets) and is_sph_field:
            ptype = data_source.ds._sph_ptype
            ounits = data_source.ds.field_info[field].output_units
            px_name = 'particle_position_%s' % self.axis_name[self.x_axis[dim]]
            py_name = 'particle_position_%s' % self.axis_name[self.y_axis[dim]]
            if isinstance(data_source, YTQuadTreeProj):
                le = data_source.data_source.left_edge.in_units('code_length')
                re = data_source.data_source.right_edge.in_units('code_length')
                le[self.x_axis[dim]] = bounds[0]
                le[self.y_axis[dim]] = bounds[2]
                re[self.x_axis[dim]] = bounds[1]
                re[self.y_axis[dim]] = bounds[3]
                proj_reg = data_source.ds.region(
                    left_edge=le, right_edge=re, center=data_source.center,
                    data_source=data_source.data_source
                )
                bnds = data_source.ds.arr(
                    bounds, 'code_length').in_units('cm').tolist()
                buff = np.zeros(size, dtype='float64')
                for chunk in proj_reg.chunks([], 'io'):
                    pixelize_sph_kernel_projection(
                        buff,
                        chunk[ptype, px_name].in_units('cm'),
                        chunk[ptype, py_name].in_units('cm'),
                        chunk[ptype, 'smoothing_length'].in_units('cm'),
                        chunk[ptype, 'particle_mass'].in_units('g'),
                        chunk[ptype, 'density'].in_units('g/cm**3'),
                        chunk[field].in_units(ounits),
                        bnds)
            elif isinstance(data_source, YTSlice):
                buff = np.zeros(size, dtype='float64')
                for chunk in data_source.chunks([], 'io'):
                    pixelize_sph_kernel_slice(
                        buff,
                        chunk[ptype, px_name],
                        chunk[ptype, py_name],
                        chunk[ptype, 'smoothing_length'],
                        chunk[ptype, 'particle_mass'],
                        chunk[ptype, 'density'],
                        chunk[field].in_units(ounits),
                        bounds,
                        use_normalization=False)
            else:
                raise NotImplementedError(
                    "A pixelization routine has not been implemented for %s "
                    "data objects" % str(type(data_source)))
            buff = buff.transpose()
        else:
            pixelize_cartesian(buff,
                               data_source['px'], data_source['py'],
=======
        
        finfo = self.ds._get_field_info(field)
        nodal_flag = finfo.nodal_flag
        if np.any(nodal_flag):
            nodal_data = get_nodal_data(data_source, field)
            coord = data_source.coord.d
            pixelize_cartesian_nodal(buff, 
                                     data_source['px'], data_source['py'], data_source['pz'],
                                     data_source['pdx'], data_source['pdy'], data_source['pdz'],
                                     nodal_data, coord, bounds, int(antialias),
                                     period, int(periodic))
        else:
            pixelize_cartesian(buff, data_source['px'], data_source['py'],
>>>>>>> 93bc5b9e
                               data_source['pdx'], data_source['pdy'],
                               data_source[field],
                               bounds, int(antialias),
                               period, int(periodic))
        return buff
            
    def _oblique_pixelize(self, data_source, field, bounds, size, antialias):
        indices = np.argsort(data_source['pdx'])[::-1]
        buff = np.zeros((size[1], size[0]), dtype="f8")
        pixelize_off_axis_cartesian(buff,
                              data_source['x'], data_source['y'],
                              data_source['z'], data_source['px'],
                              data_source['py'], data_source['pdx'],
                              data_source['pdy'], data_source['pdz'],
                              data_source.center, data_source._inv_mat, indices,
                              data_source[field], bounds)
        return buff

    def convert_from_cartesian(self, coord):
        return coord

    def convert_to_cartesian(self, coord):
        return coord

    def convert_to_cylindrical(self, coord):
        center = self.ds.domain_center
        return cartesian_to_cylindrical(coord, center)

    def convert_from_cylindrical(self, coord):
        center = self.ds.domain_center
        return cylindrical_to_cartesian(coord, center)

    def convert_to_spherical(self, coord):
        raise NotImplementedError

    def convert_from_spherical(self, coord):
        raise NotImplementedError

    _x_pairs = (('x', 'y'), ('y', 'z'), ('z', 'x'))
    _y_pairs = (('x', 'z'), ('y', 'x'), ('z', 'y'))

    @property
    def period(self):
        return self.ds.domain_width<|MERGE_RESOLUTION|>--- conflicted
+++ resolved
@@ -24,12 +24,10 @@
 from yt.funcs import mylog
 from yt.utilities.lib.pixelization_routines import \
     pixelize_element_mesh, pixelize_off_axis_cartesian, \
-<<<<<<< HEAD
-    pixelize_cartesian, pixelize_sph_kernel_slice, \
+    pixelize_cartesian, \
+    pixelize_cartesian_nodal, \
+    pixelize_sph_kernel_slice, \
     pixelize_sph_kernel_projection
-=======
-    pixelize_cartesian, pixelize_cartesian_nodal
->>>>>>> 93bc5b9e
 from yt.data_objects.unstructured_mesh import SemiStructuredMesh
 from yt.utilities.nodal_data_utils import get_nodal_data
 
@@ -156,12 +154,20 @@
             period = period.in_units("code_length").d
 
         buff = np.zeros((size[1], size[0]), dtype="f8")
-<<<<<<< HEAD
         particle_datasets = (ParticleDataset, StreamParticlesDataset)
         is_sph_field = field[0] in 'gas'
         if hasattr(data_source.ds, '_sph_ptype'):
             is_sph_field |= field[0] in data_source.ds._sph_ptype
-        if isinstance(data_source.ds, particle_datasets) and is_sph_field:
+        finfo = self.ds._get_field_info(field)
+        if np.any(finfo.nodal_flag):
+            nodal_data = get_nodal_data(data_source, field)
+            coord = data_source.coord.d
+            pixelize_cartesian_nodal(buff, 
+                                     data_source['px'], data_source['py'], data_source['pz'],
+                                     data_source['pdx'], data_source['pdy'], data_source['pdz'],
+                                     nodal_data, coord, bounds, int(antialias),
+                                     period, int(periodic))
+        elif isinstance(data_source.ds, particle_datasets) and is_sph_field:
             ptype = data_source.ds._sph_ptype
             ounits = data_source.ds.field_info[field].output_units
             px_name = 'particle_position_%s' % self.axis_name[self.x_axis[dim]]
@@ -211,25 +217,11 @@
         else:
             pixelize_cartesian(buff,
                                data_source['px'], data_source['py'],
-=======
-        
-        finfo = self.ds._get_field_info(field)
-        nodal_flag = finfo.nodal_flag
-        if np.any(nodal_flag):
-            nodal_data = get_nodal_data(data_source, field)
-            coord = data_source.coord.d
-            pixelize_cartesian_nodal(buff, 
-                                     data_source['px'], data_source['py'], data_source['pz'],
-                                     data_source['pdx'], data_source['pdy'], data_source['pdz'],
-                                     nodal_data, coord, bounds, int(antialias),
-                                     period, int(periodic))
-        else:
-            pixelize_cartesian(buff, data_source['px'], data_source['py'],
->>>>>>> 93bc5b9e
                                data_source['pdx'], data_source['pdy'],
                                data_source[field],
                                bounds, int(antialias),
                                period, int(periodic))
+        
         return buff
             
     def _oblique_pixelize(self, data_source, field, bounds, size, antialias):
