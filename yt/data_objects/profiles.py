--- conflicted
+++ resolved
@@ -77,7 +77,6 @@
         return ParallelAnalysisInterface._get_dependencies(
                     self, fields + self._get_bin_fields())
 
-<<<<<<< HEAD
     def add_fields(self, fields, weight = "CellMassMsun", accumulation = False, fractional=False):
         """
         We accept a list of *fields* which will be binned if *weight* is not
@@ -88,29 +87,14 @@
         fields = ensure_list(fields)
         data = {}         # final results will go here
         weight_data = {}  # we need to track the weights as we go
+        std_data = {}
         for field in fields:
             data[field] = self._get_empty_field()
             weight_data[field] = self._get_empty_field()
+            std_data[field] = self._get_empty_field()
         used = self._get_empty_field().astype('bool')
         chunk_fields = fields[:]
         if weight is not None: chunk_fields += [weight]
-=======
-    def _initialize_parallel(self, fields):
-        g_objs = [g for g in self._get_grid_objs()]
-        self.comm.preload(g_objs, self.get_dependencies(fields),
-                      self._data_source.hierarchy.io)
-
-    def _lazy_add_fields(self, fields, weight, accumulation):
-        self._ngrids = 0
-        self.__data = {}         # final results will go here
-        self.__weight_data = {}  # we need to track the weights as we go
-        self.__std_data = {}
-        for field in fields:
-            self.__data[field] = self._get_empty_field()
-            self.__weight_data[field] = self._get_empty_field()
-            self.__std_data[field] = self._get_empty_field()
-        self.__used = self._get_empty_field().astype('bool')
->>>>>>> e0453d8d
         #pbar = get_pbar('Binning grids', len(self._data_source._grids))
         for ds in self._data_source.chunks(chunk_fields, chunking_style = "grids"):
             try:
@@ -120,76 +104,29 @@
                 continue
             for field in fields:
                 # We get back field values, weight values, used bins
-<<<<<<< HEAD
-                f, w, u = self._bin_field(ds, field, weight, accumulation,
+                f, w, q, u = self._bin_field(ds, field, weight, accumulation,
                                           args=args, check_cut=True)
                 data[field] += f        # running total
                 weight_data[field] += w # running total
                 used |= u       # running 'or'
+                std_data[field][u] += w[u] * (q[u]/w[u] + \
+                    (f[u]/w[u] -
+                     data[field][u]/weight_data[field][u])**2) # running total
         for key in data:
             data[key] = self.comm.mpi_allreduce(data[key], op='sum')
         for key in weight_data:
             weight_data[key] = self.comm.mpi_allreduce(weight_data[key], op='sum')
         used = self.comm.mpi_allreduce(used, op='sum')
-=======
-                f, w, q, u = self._bin_field(grid, field, weight, accumulation,
-                                          args=args, check_cut=True)
-                self.__data[field] += f        # running total
-                self.__weight_data[field] += w # running total
-                self.__std_data[field][u] += w[u] * (q[u]/w[u] + \
-                    (f[u]/w[u] -
-                     self.__data[field][u]/self.__weight_data[field][u])**2) # running total
-                self.__used = (self.__used | u)       # running 'or'
-            grid.clear_data()
->>>>>>> e0453d8d
         # When the loop completes the parallel finalizer gets called
         #pbar.finish()
         ub = na.where(used)
         for field in fields:
             if weight: # Now, at the end, we divide out.
-<<<<<<< HEAD
                 data[field][ub] /= weight_data[field][ub]
+                std_data[field][ub] /= weight_data[field][ub]
             self[field] = data[field]
+            #self["%s_std" % field] = na.sqrt(std_data[field])
         self["UsedBins"] = used
-=======
-                self.__data[field][ub] /= self.__weight_data[field][ub]
-                self.__std_data[field][ub] /= self.__weight_data[field][ub]
-            self[field] = self.__data[field]
-            self["%s_std" % field] = na.sqrt(self.__std_data[field])
-        self["UsedBins"] = self.__used
-        del self.__data, self.__std_data, self.__weight_data, self.__used
-
-    def _finalize_parallel(self):
-        my_mean = {}
-        my_weight = {}
-        for key in self.__data:
-            my_mean[key] = self._get_empty_field()
-            my_weight[key] = self._get_empty_field()
-        ub = na.where(self.__used)
-        for key in self.__data:
-            my_mean[key][ub] = self.__data[key][ub] / self.__weight_data[key][ub]
-            my_weight[key][ub] = self.__weight_data[key][ub]
-        for key in self.__data:
-            self.__data[key] = self.comm.mpi_allreduce(self.__data[key], op='sum')
-        for key in self.__weight_data:
-            self.__weight_data[key] = self.comm.mpi_allreduce(self.__weight_data[key], op='sum')
-        for key in self.__std_data:
-            self.__std_data[key][ub] = my_weight[key][ub] * (self.__std_data[key][ub] / my_weight[key][ub] + \
-                (my_mean[key][ub] - self.__data[key][ub]/self.__weight_data[key][ub])**2)
-            self.__std_data[key] = self.comm.mpi_allreduce(self.__std_data[key], op='sum')
-        self.__used = self.comm.mpi_allreduce(self.__used, op='sum')
-
-    def _unlazy_add_fields(self, fields, weight, accumulation):
-        for field in fields:
-            f, w, q, u = self._bin_field(self._data_source, field, weight,
-                                         accumulation, self._args, check_cut = False)
-            if weight:
-                f[u] /= w[u]
-                q[u] = na.sqrt(q[u] / w[u])
-            self[field] = f
-            self["%s_std" % field] = q
-        self["UsedBins"] = u
->>>>>>> e0453d8d
 
         if fractional:
             for field in fields:
