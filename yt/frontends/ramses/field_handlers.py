--- conflicted
+++ resolved
@@ -59,16 +59,11 @@
         if os.path.exists(full_path):
             self.fname = full_path
         else:
-<<<<<<< HEAD
-            msg = f"Could not find {self._file_type} file (type: {self.ftype})."
-            msg += f" Tried {full_path}"
-            raise FileNotFoundError(msg)
-=======
+
             raise FileNotFoundError(
                 f"Could not find {self._file_type} file (type: {self.ftype}). "
                 f"Tried {full_path}"
             )
->>>>>>> 63371f51
 
         if self.file_descriptor is not None:
             if ds.num_groups > 0:
