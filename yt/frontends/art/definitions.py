--- conflicted
+++ resolved
@@ -1,14 +1,4 @@
 """
-<<<<<<< HEAD
-Definitions for ART files
-
-
-Author: Christopher Erick Moody <juxtaposicion@gmail.com>
-Affiliation: UC Santa Cruz
-Homepage: http://yt-project.org/
-License:
-  Copyright (C) 2012 Matthew Turk.  All Rights Reserved.
-=======
 Definitions specific to ART
 
 Author: Christopher E. Moody <cemoody@ucsc.ed>
@@ -17,7 +7,6 @@
 License:
   Copyright (C) 2011 Christopher E. Moody.  All Rights
   Reserved.
->>>>>>> 8ada2129
 
   This file is part of yt.
 
@@ -33,142 +22,6 @@
 
   You should have received a copy of the GNU General Public License
   along with this program.  If not, see <http://www.gnu.org/licenses/>.
-<<<<<<< HEAD
-"""
-
-# These functions are ART-specific
-
-import numpy as na
-
-field_list = [ 'Density','TotalEnergy',
-             'XMomentumDensity','YMomentumDensity','ZMomentumDensity',
-             'Pressure','Gamma','GasEnergy',
-             'MetalDensitySNII', 'MetalDensitySNIa',
-             'PotentialNew','PotentialOld']
-
-amr_header_struct = [
-    ('>i','pad byte'),
-    ('>256s','jname'),
-    ('>i','pad byte'),
-    
-    ('>i','pad byte'),
-    ('>i','istep'),
-    ('>d','t'),
-    ('>d','dt'),
-    ('>f','aexpn'),
-    ('>f','ainit'),
-    ('>i','pad byte'),
-    
-    ('>i','pad byte'),
-    ('>f','boxh'),
-    ('>f','Om0'),
-    ('>f','Oml0'),
-    ('>f','Omb0'),
-    ('>f','hubble'),
-    ('>i','pad byte'),
-    
-    ('>i','pad byte'),
-    ('>i','nextras'),
-    ('>i','pad byte'),
-
-    ('>i','pad byte'),
-    ('>f','extra1'),
-    ('>f','extra2'),
-    ('>i','pad byte'),
-
-    ('>i','pad byte'),
-    ('>256s','lextra'),
-    ('>256s','lextra'),
-    ('>i','pad byte'),
-    
-    ('>i', 'pad byte'),
-    ('>i', 'min_level'),
-    ('>i', 'max_level'),
-    ('>i', 'pad byte'),
-    ]
-
-
-particle_header_struct = [
-    ('>i','pad'),
-    ('45s','header'), 
-    ('>f','aexpn'),
-    ('>f','aexp0'),
-    ('>f','amplt'),
-    ('>f','astep'),
-
-    ('>i','istep'),
-    ('>f','partw'),
-    ('>f','tintg'),
-
-    ('>f','Ekin'),
-    ('>f','Ekin1'),
-    ('>f','Ekin2'),
-    ('>f','au0'),
-    ('>f','aeu0'),
-
-
-    ('>i','Nrow'),
-    ('>i','Ngridc'),
-    ('>i','Nspecies'),
-    ('>i','Nseed'),
-
-    ('>f','Om0'),
-    ('>f','Oml0'),
-    ('>f','hubble'),
-    ('>f','Wp5'),
-    ('>f','Ocurv'),
-    ('>f','Omb0'),
-    ('>%ds'%(396),'extras'),
-    ('>f','unknown'),
-
-    ('>i','pad')]
-
-#Taken from Kravtsov's thesis
-paramteres = {}
-parameters["Y_p"] = 0.245
-parameters["wmu"] = 4.0/(8.0-5.0*parameters["Y_p"])
-parameters["gamma"] = 5./3.
-parameters["T_CMB0"] = 2.726  
-parameters["T_min"] = 300.0 #T floor in K
-parameters['ng'] = 128 # of 0 level cells in 1d 
-
-def update_parameters(params):
-    """Using code constants and supplied header values evaluate new dependent parameters"""
-    
-    #these are all defined in ART_analysis.F or 
-    #the Kravtsov thesis
-    Om0 = params['Om0']
-    hubble = params['hubble']
-    dummy = 100.0 * hubble * na.sqrt(Om0)
-    ng = params['ng']
-    wmu = params["wmu"]
-    boxh = params['boxh'] 
-    
-    #distance unit #boxh is units of h^-1 Mpc
-    params["r0"] = params["boxh"] / params['ng']
-    r0 = params["r0"]
-    #time, yrs
-    params["t0"] = 2.0 / dummy * 3.0856e19 / 3.15e7
-    #velocity velocity units in km/s
-    params["v0"] = 50.0*params["r0"]*\
-            na.sqrt(params["Om0"])
-    #density = 3H0^2 * Om0 / (8*pi*G) - unit of density in Msun/Mpc^3
-    params["rho0"] = 2.776e11 * hubble**2.0 * Om0
-    rho0 = params["rho0"]
-    #Pressure = rho0 * v0**2 - unit of pressure in g/cm/s^2
-    params["P0"] = 4.697e-16 * Om0**2.0 * r0**2.0 * hubble**2.0
-    #T_0 = unit of temperature in K and in keV)
-    #T_0 = 2.61155 * r0**2 * wmu * Om0 ! [keV]
-    params["T_0"] = 3.03e5 * r0**2.0 * wmu * Om0 # [K]
-    #S_0 = unit of entropy in keV * cm^2
-    params["S_0"] = 52.077 * wmu**(5.0/3.0) * hubble**(-4.0/3.0)*Om0**(1.0/3.0)*r0**2.0
-    
-    #mass conversion (Mbox = rho0 * Lbox^3, Mbox_code = Ng^3
-    #     for non-cosmological run aM0 must be defined during initialization
-    #     [aM0] = [Msun]
-    params["aM0"] = rho0 * (boxh/hubble)**3.0 / ng**3.0
-    return params
-=======
 
 """
 
@@ -187,5 +40,4 @@
 'particle_velocity_x',
 'particle_velocity_y',
 'particle_velocity_z',
-'particle_type']
->>>>>>> 8ada2129
+'particle_type']