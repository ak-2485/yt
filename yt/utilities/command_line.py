"""
A means of running standalone commands with a shared set of options.



"""
from __future__ import print_function
from __future__ import absolute_import

#-----------------------------------------------------------------------------
# Copyright (c) 2013, yt Development Team.
#
# Distributed under the terms of the Modified BSD License.
#
# The full license is in the file COPYING.txt, distributed with this software.
#-----------------------------------------------------------------------------

import argparse
import base64
import getpass
import numpy as np
import os
import sys
import subprocess
import tempfile
import json
import pprint
import textwrap

from yt.config import ytcfg, CURRENT_CONFIG_FILE
ytcfg["yt","__command_line"] = "True"
from yt.startup_tasks import parser, subparsers
from yt.funcs import \
    ensure_dir, \
    ensure_list, \
    get_hg_or_git_version, \
    get_yt_version, \
    mylog, \
    ensure_dir_exists, \
    update_hg_or_git, \
<<<<<<< HEAD
    enable_plugins
=======
    enable_plugins, \
    download_file
>>>>>>> 7ef69331
from yt.extern.six import add_metaclass, string_types
from yt.extern.six.moves import urllib, input
from yt.extern.six.moves.urllib.parse import urlparse
from yt.extern.tqdm import tqdm
from yt.convenience import load
from yt.visualization.plot_window import \
    SlicePlot, \
    ProjectionPlot
from yt.utilities.metadata import get_metadata
from yt.utilities.configure import set_config
from yt.utilities.exceptions import \
    YTOutputNotIdentified, YTFieldNotParseable, YTCommandRequiresModule

# loading field plugins for backward compatibility, since this module
# used to do "from yt.mods import *"
if ytcfg.getboolean("yt","loadfieldplugins"):
    enable_plugins()

_default_colormap = ytcfg.get("yt", "default_colormap")

def _fix_ds(arg):
    if os.path.isdir("%s" % arg) and \
        os.path.exists("%s/%s" % (arg,arg)):
        ds = load("%s/%s" % (arg,arg))
    elif os.path.isdir("%s.dir" % arg) and \
        os.path.exists("%s.dir/%s" % (arg,arg)):
        ds = load("%s.dir/%s" % (arg,arg))
    elif arg.endswith(".index"):
        ds = load(arg[:-10])
    else:
        ds = load(arg)
    return ds

def _add_arg(sc, arg):
    if isinstance(arg, string_types):
        arg = _common_options[arg].copy()
    argc = dict(arg.items())
    argnames = []
    if "short" in argc: argnames.append(argc.pop('short'))
    if "longname" in argc: argnames.append(argc.pop('longname'))
    sc.add_argument(*argnames, **argc)

def _print_failed_source_update(reinstall=False):
    print()
    print("The yt package is not installed from a git repository,")
    print("so you must update this installation manually.")
    if 'Continuum Analytics' in sys.version or 'Anaconda' in sys.version:
        # see http://stackoverflow.com/a/21318941/1382869 for why we need
        # to check both Continuum *and* Anaconda
        print()
        print("Since it looks like you are using a python installation")
        print("that is managed by conda, you may want to do:")
        print()
        print("    $ conda update yt")
        print()
        print("to update your yt installation.")
        if reinstall is True:
            print()
            print("To update all of your packages, you can do:")
            print()
            print("    $ conda update --all")
    else:
        print("If you manage your python dependencies with pip, you may")
        print("want to do:")
        print()
        print("    $ pip install -U yt")
        print()
        print("to update your yt installation.")

def _print_installation_information(path):
    import yt
    print()
    print("yt module located at:")
    print("    %s" % (path))
    if "YT_DEST" in os.environ:
        spath = os.path.join(
            os.environ["YT_DEST"], "src", "yt-supplemental")
        if os.path.isdir(spath):
            print("The supplemental repositories are located at:")
            print("    %s" % (spath))
    print()
    print("The current version of yt is:")
    print()
    print("---")
    print("Version = %s" % yt.__version__)
    vstring = get_hg_or_git_version(path)
    if vstring is not None:
        print("Changeset = %s" % vstring.strip())
    print("---")
    return vstring
    

def _get_girder_client():
    try:
        import girder_client
    except ImportError:
        raise YTCommandRequiresModule('girder_client')
    if not ytcfg.get("yt", "hub_api_key"):
        print("Before you can access the yt Hub you need an API key")
        print("In order to obtain one, either register by typing:")
        print("  yt hub register")
        print("or follow the instruction on:")
        print("  http://yt-project.org/docs/dev/sharing_data.html#obtaining-an-api-key")
        sys.exit()
    hub_url = urlparse(ytcfg.get("yt", "hub_url"))
    gc = girder_client.GirderClient(apiUrl=hub_url.geturl())
    gc.authenticate(apiKey=ytcfg.get("yt", "hub_api_key"))
    return gc


class FileStreamer:
    final_size = None
    next_sent = 0
    chunksize = 100*1024

    def __init__(self, f, final_size = None):
        location = f.tell()
        f.seek(0, os.SEEK_END)
        self.final_size = f.tell() - location
        f.seek(location)
        self.f = f

    def __iter__(self):
        with tqdm(total=self.final_size, desc='Uploading file',
                  unit='B', unit_scale=True) as pbar:
            while self.f.tell() < self.final_size:
                yield self.f.read(self.chunksize)
                pbar.update(self.chunksize)

_subparsers = {None: subparsers}
_subparsers_description = {
    'config': 'Get and set configuration values for yt',
    'hub': 'Interact with the yt Hub'
}
class YTCommandSubtype(type):
    def __init__(cls, name, b, d):
        type.__init__(cls, name, b, d)
        if cls.name is not None:
            names = ensure_list(cls.name)
            if cls.subparser not in _subparsers:
                try:
                    description = _subparsers_description[cls.subparser]
                except KeyError:
                    description = cls.subparser
                parent_parser = argparse.ArgumentParser(add_help=False)
                p = subparsers.add_parser(cls.subparser, help=description,
                                          description=description,
                                          parents=[parent_parser])
                _subparsers[cls.subparser] = p.add_subparsers(
                    title=cls.subparser, dest=cls.subparser)
            sp = _subparsers[cls.subparser]
            for name in names:
                sc = sp.add_parser(name, description=cls.description, 
                                   help=cls.description)
                sc.set_defaults(func=cls.run)
                for arg in cls.args:
                    _add_arg(sc, arg)

@add_metaclass(YTCommandSubtype)
class YTCommand(object):
    args = ()
    name = None
    description = ""
    aliases = ()
    ndatasets = 1
    subparser = None

    @classmethod
    def run(cls, args):
        self = cls()
        # Check for some things we know; for instance, comma separated
        # field names should be parsed as tuples.
        if getattr(args, 'field', None) is not None and ',' in args.field:
            if args.field.count(",") > 1:
                raise YTFieldNotParseable(args.field)
            args.field = tuple(_.strip() for _ in args.field.split(","))
        if getattr(args, 'weight', None) is not None and ',' in args.weight:
            if args.weight.count(",") > 1:
                raise YTFieldNotParseable(args.weight)
            args.weight = tuple(_.strip() for _ in args.weight.split(","))
        # Some commands need to be run repeatedly on datasets
        # In fact, this is the rule and the opposite is the exception
        # BUT, we only want to parse the arguments once.
        if cls.ndatasets > 1:
            self(args)
        else:
            ds_args = getattr(args, "ds", [])
            if len(ds_args) > 1:
                datasets = args.ds
                for ds in datasets:
                    args.ds = ds
                    self(args)
            elif len(ds_args) == 0:
                datasets = []
                self(args)
            else:
                args.ds = getattr(args, 'ds', [None])[0]
                self(args)

class GetParameterFiles(argparse.Action):
    def __call__(self, parser, namespace, values, option_string = None):
        if len(values) == 1:
            datasets = values
        elif len(values) == 2 and namespace.basename is not None:
            datasets = ["%s%04i" % (namespace.basename, r)
                   for r in range(int(values[0]), int(values[1]), namespace.skip) ]
        else:
            datasets = values
        namespace.ds = [_fix_ds(ds) for ds in datasets]

_common_options = dict(
    all     = dict(longname="--all", dest="reinstall",
                   default=False, action="store_true",
                   help=("Reinstall the full yt stack in the current location."
<<<<<<< HEAD
                         "  This option has been deprecated and may not work "
                         "correctly."),),
=======
                         "This option has been deprecated and will not have any"
                         "effect."),),
>>>>>>> 7ef69331
    ds      = dict(short="ds", action=GetParameterFiles,
                   nargs="+", help="datasets to run on"),
    ods     = dict(action=GetParameterFiles, dest="ds",
                   nargs="*", help="(Optional) datasets to run on"),
    axis    = dict(short="-a", longname="--axis",
                   action="store", type=int,
                   dest="axis", default=4,
                   help="Axis (4 for all three)"),
    log     = dict(short="-l", longname="--log",
                   action="store_true",
                   dest="takelog", default=True,
                   help="Use logarithmic scale for image"),
    linear  = dict(longname="--linear",
                   action="store_false",
                   dest="takelog",
                   help="Use linear scale for image"),
    text    = dict(short="-t", longname="--text",
                   action="store", type=str,
                   dest="text", default=None,
                   help="Textual annotation"),
    field   = dict(short="-f", longname="--field",
                   action="store", type=str,
                   dest="field", default="density",
                   help=("Field to color by, "
                         "use a comma to separate field tuple values")),
    weight  = dict(short="-g", longname="--weight",
                   action="store", type=str,
                   dest="weight", default=None,
                   help=("Field to weight projections with, "
                         "use a comma to separate field tuple values")),
    cmap    = dict(longname="--colormap",
                   action="store", type=str,
                   dest="cmap", default=_default_colormap,
                   help="Colormap name"),
    zlim    = dict(short="-z", longname="--zlim",
                   action="store", type=float,
                   dest="zlim", default=None,
                   nargs=2,
                   help="Color limits (min, max)"),
    dex     = dict(longname="--dex",
                   action="store", type=float,
                   dest="dex", default=None,
                   nargs=1,
                   help="Number of dex above min to display"),
    width   = dict(short="-w", longname="--width",
                   action="store", type=float,
                   dest="width", default=None,
                   help="Width in specified units"),
    unit    = dict(short="-u", longname="--unit",
                   action="store", type=str,
                   dest="unit", default='1',
                   help="Desired axes units"),
    center  = dict(short="-c", longname="--center",
                   action="store", type=float,
                   dest="center", default=None,
                   nargs=3,
                   help="Center, space separated (-1 -1 -1 for max)"),
    max     = dict(short="-m", longname="--max",
                   action="store_true",
                   dest="max",default=False,
                   help="Center the plot on the density maximum"),
    bn      = dict(short="-b", longname="--basename",
                   action="store", type=str,
                   dest="basename", default=None,
                   help="Basename of datasets"),
    output  = dict(short="-o", longname="--output",
                   action="store", type=str,
                   dest="output", default="frames/",
                   help="Folder in which to place output images"),
    outputfn= dict(short="-o", longname="--output",
                   action="store", type=str,
                   dest="output", default=None,
                   help="File in which to place output"),
    skip    = dict(short="-s", longname="--skip",
                   action="store", type=int,
                   dest="skip", default=1,
                   help="Skip factor for outputs"),
    proj    = dict(short="-p", longname="--projection",
                   action="store_true",
                   dest="projection", default=False,
                   help="Use a projection rather than a slice"),
    maxw    = dict(longname="--max-width",
                   action="store", type=float,
                   dest="max_width", default=1.0,
                   help="Maximum width in code units"),
    minw    = dict(longname="--min-width",
                   action="store", type=float,
                   dest="min_width", default=50,
                   help="Minimum width in units of smallest dx (default: 50)"),
    nframes = dict(short="-n", longname="--nframes",
                   action="store", type=int,
                   dest="nframes", default=100,
                   help="Number of frames to generate"),
    slabw   = dict(longname="--slab-width",
                   action="store", type=float,
                   dest="slab_width", default=1.0,
                   help="Slab width in specified units"),
    slabu   = dict(short="-g", longname="--slab-unit",
                   action="store", type=str,
                   dest="slab_unit", default='1',
                   help="Desired units for the slab"),
    ptype   = dict(longname="--particle-type",
                   action="store", type=int,
                   dest="ptype", default=2,
                   help="Particle type to select"),
    agecut  = dict(longname="--age-cut",
                   action="store", type=float,
                   dest="age_filter", default=None,
                   nargs=2,
                   help="Bounds for the field to select"),
    uboxes  = dict(longname="--unit-boxes",
                   action="store_true",
                   dest="unit_boxes",
                   help="Display heldsul unit boxes"),
    thresh  = dict(longname="--threshold",
                   action="store", type=float,
                   dest="threshold", default=None,
                   help="Density threshold"),
    dm_only = dict(longname="--all-particles",
                   action="store_false",
                   dest="dm_only", default=True,
                   help="Use all particles"),
    grids   = dict(longname="--show-grids",
                   action="store_true",
                   dest="grids", default=False,
                   help="Show the grid boundaries"),
    time    = dict(longname="--time",
                   action="store_true",
                   dest="time", default=False,
                   help="Print time in years on image"),
    contours    = dict(longname="--contours",
                   action="store",type=int,
                   dest="contours", default=None,
                   help="Number of Contours for Rendering"),
    contour_width  = dict(longname="--contour_width",
                   action="store",type=float,
                   dest="contour_width", default=None,
                   help="Width of gaussians used for rendering."),
    enhance   = dict(longname="--enhance",
                   action="store_true",
                   dest="enhance", default=False,
                   help="Enhance!"),
    valrange  = dict(short="-r", longname="--range",
                   action="store", type=float,
                   dest="valrange", default=None,
                   nargs=2,
                   help="Range, space separated"),
    up  = dict(longname="--up",
                   action="store", type=float,
                   dest="up", default=None,
                   nargs=3,
                   help="Up, space separated"),
    viewpoint  = dict(longname="--viewpoint",
                   action="store", type=float,
                   dest="viewpoint", default=[1., 1., 1.],
                   nargs=3,
                   help="Viewpoint, space separated"),
    pixels    = dict(longname="--pixels",
                   action="store",type=int,
                   dest="pixels", default=None,
                   help="Number of Pixels for Rendering"),
    halos   = dict(longname="--halos",
                   action="store", type=str,
                   dest="halos",default="multiple",
                   help="Run halo profiler on a 'single' halo or 'multiple' halos."),
    halo_radius = dict(longname="--halo_radius",
                       action="store", type=float,
                       dest="halo_radius",default=0.1,
                       help="Constant radius for profiling halos if using hop output files with no radius entry. Default: 0.1."),
    halo_radius_units = dict(longname="--halo_radius_units",
                             action="store", type=str,
                             dest="halo_radius_units",default="1",
                             help="Units for radius used with --halo_radius flag. Default: '1' (code units)."),
    halo_hop_style = dict(longname="--halo_hop_style",
                          action="store", type=str,
                          dest="halo_hop_style",default="new",
                          help="Style of hop output file.  'new' for yt_hop files and 'old' for enzo_hop files."),
    halo_dataset = dict(longname="--halo_dataset",
                               action="store", type=str,
                               dest="halo_dataset",default=None,
                               help="HaloProfiler dataset."),
    make_profiles = dict(longname="--make_profiles",
                         action="store_true", default=False,
                         help="Make profiles with halo profiler."),
    make_projections = dict(longname="--make_projections",
                            action="store_true", default=False,
                            help="Make projections with halo profiler.")

    )

<<<<<<< HEAD
def _get_yt_stack_date():
    if "YT_DEST" not in os.environ:
        return
    date_file = os.path.join(os.environ["YT_DEST"], ".yt_update")
    if not os.path.exists(date_file):
        print("Could not determine when yt stack was last updated.")
        return
    print("".join(open(date_file, 'r').readlines()))
    print("To update all dependencies, run \"yt update --all\".")

def _update_yt_stack(path):
    "Rerun the install script to updated all dependencies."

    if "YT_DEST" not in os.environ:
        print()
        print("This yt installation does not appear to be managed by the")
        print("source-based install script, but 'update --all' was specified.")
        print("You will need to update your dependencies manually.")
        return

    install_script = os.path.join(path, "doc/install_script.sh")
    if not os.path.exists(install_script):
        print()
        print("Install script not found!")
        print("The install script should be here: %s," % install_script)
        print("but it was not.")
        return

    print()
    print("We will now attempt to update the yt stack located at:")
    print("    %s." % os.environ["YT_DEST"])
    print()
    print("[hit enter to continue or Ctrl-C to stop]")
    try:
        input()
    except:
        sys.exit(0)
    os.environ["REINST_YT"] = "1"
    ret = subprocess.call(["bash", install_script])
    print()
    if ret:
        print("The install script seems to have failed.")
        print("Check the output above.")
    else:
        print("The yt stack has been updated successfully.")
        print("Now get back to work!")

=======
>>>>>>> 7ef69331
# This code snippet is modified from Georg Brandl
def bb_apicall(endpoint, data, use_pass = True):
    uri = 'https://api.bitbucket.org/1.0/%s/' % endpoint
    # since bitbucket doesn't return the required WWW-Authenticate header when
    # making a request without Authorization, we cannot use the standard urllib2
    # auth handlers; we have to add the requisite header from the start
    if data is not None:
        data = urllib.parse.urlencode(data)
    req = urllib.request.Request(uri, data)
    if use_pass:
        username = input("Bitbucket Username? ")
        password = getpass.getpass()
        upw = '%s:%s' % (username, password)
        req.add_header('Authorization', 'Basic %s' % base64.b64encode(upw).strip())
    return urllib.request.urlopen(req).read()

class YTBugreportCmd(YTCommand):
    name = "bugreport"
    description = \
        """
        Report a bug in yt

        """

    def __call__(self, args):
        print("===============================================================")
        print()
        print("Hi there!  Welcome to the yt bugreport taker.")
        print()
        print("===============================================================")
        print("At any time in advance of the upload of the bug, you should feel free")
        print("to ctrl-C out and submit the bug report manually by going here:")
        print("   http://bitbucket.org/yt_analysis/yt/issues/new")
        print()
        print("Also, in order to submit a bug through this interface, you")
        print("need a Bitbucket account. If you don't have one, exit this ")
        print("bugreport now and run the 'yt bootstrap_dev' command to create one.")
        print()
        print("Have you checked the existing bug reports to make")
        print("sure your bug has not already been recorded by someone else?")
        print("   http://bitbucket.org/yt_analysis/yt/issues?status=new&status=open")
        print()
        print("Finally, are you sure that your bug is, in fact, a bug? It might")
        print("simply be a misunderstanding that could be cleared up by")
        print("visiting the yt irc channel or getting advice on the email list:")
        print("   http://yt-project.org/irc.html")
        print("   http://lists.spacepope.org/listinfo.cgi/yt-users-spacepope.org")
        print()
        summary = input("Press <enter> if you remain firm in your conviction to continue.")
        print()
        print()
        print("Okay, sorry about that. How about a nice, pithy ( < 12 words )")
        print("summary of the bug?  (e.g. 'Particle overlay problem with parallel ")
        print("projections')")
        print()
        try:
            current_version = get_yt_version()
        except:
            current_version = "Unavailable"
        summary = input("Summary? ")
        bugtype = "bug"
        data = dict(title = summary, type=bugtype)
        print()
        print("Okay, now let's get a bit more information.")
        print()
        print("Remember that if you want to submit a traceback, you can run")
        print("any script with --paste or --detailed-paste to submit it to")
        print("the pastebin and then include the link in this bugreport.")
        if "EDITOR" in os.environ:
            print()
            print("Press enter to spawn your editor, %s" % os.environ["EDITOR"])
            input()
            tf = tempfile.NamedTemporaryFile(delete=False)
            fn = tf.name
            tf.close()
            subprocess.call("$EDITOR %s" % fn, shell = True)
            content = open(fn).read()
            try:
                os.unlink(fn)
            except:
                pass
        else:
            print()
            print("Couldn't find an $EDITOR variable.  So, let's just take")
            print("take input here.  Type up your summary until you're ready")
            print("to be done, and to signal you're done, type --- by itself")
            print("on a line to signal your completion.")
            print()
            print("(okay, type now)")
            print()
            lines = []
            while 1:
                line = input()
                if line.strip() == "---": break
                lines.append(line)
            content = "\n".join(lines)
        content = "Reporting Version: %s\n\n%s" % (current_version, content)
        endpoint = "repositories/yt_analysis/yt/issues"
        data['content'] = content
        print()
        print("===============================================================")
        print()
        print("Okay, we're going to submit with this:")
        print()
        print("Summary: %s" % (data['title']))
        print()
        print("---")
        print(content)
        print("---")
        print()
        print("===============================================================")
        print()
        print("Is that okay?  If not, hit ctrl-c.  Otherwise, enter means")
        print("'submit'.  Next we'll ask for your Bitbucket Username.")
        print("If you don't have one, run the 'yt bootstrap_dev' command.")
        print()
        input()
        retval = bb_apicall(endpoint, data, use_pass=True)
        import json
        retval = json.loads(retval)
        url = "http://bitbucket.org/yt_analysis/yt/issue/%s" % retval['local_id']
        print()
        print("===============================================================")
        print()
        print("Thanks for your bug report!  Together we'll make yt totally bug free!")
        print("You can view bug report here:")
        print("   %s" % url)
        print()
        print("Keep in touch!")
        print()


class YTHubRegisterCmd(YTCommand):
    subparser = "hub"
    name = "register"
    description = \
        """
        Register a user on the yt Hub: http://hub.yt/
        """
    def __call__(self, args):
        try:
            import requests
        except ImportError:
            raise YTCommandRequiresModule('requests')
        if ytcfg.get("yt", "hub_api_key") != "":
            print("You seem to already have an API key for the hub in")
            print("{} . Delete this if you want to force a".format(CURRENT_CONFIG_FILE))
            print("new user registration.")
            sys.exit()
        print("Awesome!  Let's start by registering a new user for you.")
        print("Here's the URL, for reference: http://hub.yt/ ")
        print()
        print("As always, bail out with Ctrl-C at any time.")
        print()
        print("What username would you like to go by?")
        print()
        username = input("Username? ")
        if len(username) == 0: sys.exit(1)
        print()
        print("To start out, what's your name?")
        print()
        first_name = input("First Name? ")
        if len(first_name) == 0: sys.exit(1)
        print()
        last_name = input("Last Name? ")
        if len(last_name) == 0: sys.exit(1)
        print()
        print("And your email address?")
        print()
        email = input("Email? ")
        if len(email) == 0: sys.exit(1)
        print()
        print("Please choose a password:")
        print()
        while 1:
            password1 = getpass.getpass("Password? ")
            password2 = getpass.getpass("Confirm? ")
            if len(password1) == 0: continue
            if password1 == password2: break
            print("Sorry, they didn't match!  Let's try again.")
            print()
        print()
        print("Okay, press enter to register.  You should receive a welcome")
        print("message at %s when this is complete." % email)
        print()
        input()

        data = dict(firstName=first_name, email=email, login=username,
                    password=password1, lastName=last_name, admin=False)
        hub_url = ytcfg.get("yt", "hub_url")
        req = requests.post(hub_url + "/user", data=data)
      
        if req.ok:
            headers = {'Girder-Token': req.json()['authToken']['token']}
        else:
            if req.status_code == 400:
                print("Registration failed with 'Bad request':")
                print(req.json()["message"])
            exit(1)
        print("User registration successful")
        print("Obtaining API key...")
        req = requests.post(hub_url + "/api_key", headers=headers,
                            data={'name': 'ytcmd', 'active': True})
        apiKey = req.json()["key"]

        print("Storing API key in configuration file")
        set_config("yt", "hub_api_key", apiKey)
        
        print()
        print("SUCCESS!")
        print()


class YTInstInfoCmd(YTCommand):
    name = ["instinfo", "version"]
    args = (
            dict(short="-u", longname="--update-source", action="store_true",
                 default = False,
                 help="Update the yt installation, if able"),
            dict(short="-o", longname="--output-version", action="store",
                  default = None, dest="outputfile",
                  help="File into which the current revision number will be" +
                       "stored")
           )
    description = \
        """
        Get some information about the yt installation

        """

    def __call__(self, opts):
        import pkg_resources
        yt_provider = pkg_resources.get_provider("yt")
        path = os.path.dirname(yt_provider.module_path)
        vstring = _print_installation_information(path)
        if vstring is not None:
            print("This installation CAN be automatically updated.")
            if opts.update_source:
                update_hg_or_git(path)
<<<<<<< HEAD
                _get_yt_stack_date()
=======
>>>>>>> 7ef69331
        elif opts.update_source:
            _print_failed_source_update()
        if vstring is not None and opts.outputfile is not None:
            open(opts.outputfile, "w").write(vstring)

class YTLoadCmd(YTCommand):
    name = "load"
    description = \
        """
        Load a single dataset into an IPython instance

        """

    args = ("ds", )

    def __call__(self, args):
        if args.ds is None:
            print("Could not load file.")
            sys.exit()
        import yt.mods
        import yt

        import IPython

        local_ns = yt.mods.__dict__.copy()
        local_ns['ds'] = args.ds
        local_ns['pf'] = args.ds
        local_ns['yt'] = yt

        try:
            from traitlets.config.loader import Config
        except ImportError:
            from IPython.config.loader import Config
        import sys
        cfg = Config()
        # prepend sys.path with current working directory
        sys.path.insert(0,'')
        IPython.embed(config=cfg,user_ns=local_ns)

class YTMapserverCmd(YTCommand):
    args = ("proj", "field", "weight",
            dict(short="-a", longname="--axis", action="store", type=int,
                 dest="axis", default=0, help="Axis (4 for all three)"),
            dict(short ="-o", longname="--host", action="store", type=str,
                   dest="host", default=None, help="IP Address to bind on"),
            "ds",
            )

    name = "mapserver"
    description = \
        """
        Serve a plot in a GMaps-style interface

        """

    def __call__(self, args):
        if sys.version_info >= (3,0,0):
            print("yt mapserver is disabled for Python 3.")
            return -1
        ds = args.ds
        if args.axis == 4:
            print("Doesn't work with multiple axes!")
            return
        if args.projection:
            p = ProjectionPlot(ds, args.axis, args.field, weight_field=args.weight)
        else:
            p = SlicePlot(ds, args.axis, args.field)
        from yt.visualization.mapserver.pannable_map import PannableMapServer
        PannableMapServer(p.data_source, args.field)
        import yt.extern.bottle as bottle
        bottle.debug(True)
        bottle_dir = os.path.dirname(bottle.__file__)
        sys.path.append(bottle_dir)
        if args.host is not None:
            colonpl = args.host.find(":")
            if colonpl >= 0:
                port = int(args.host.split(":")[-1])
                args.host = args.host[:colonpl]
            else:
                port = 8080
            bottle.run(server='rocket', host=args.host, port=port)
        else:
            bottle.run(server='rocket')
        sys.path.remove(bottle_dir)


class YTPastebinCmd(YTCommand):
    name = "pastebin"
    args = (
             dict(short="-l", longname="--language", action="store",
                  default = None, dest="language",
                  help="Use syntax highlighter for the file in language"),
             dict(short="-L", longname="--languages", action="store_true",
                  default = False, dest="languages",
                  help="Retrive a list of supported languages"),
             dict(short="-e", longname="--encoding", action="store",
                  default = 'utf-8', dest="encoding",
                  help="Specify the encoding of a file (default is "
                        "utf-8 or guessing if available)"),
             dict(short="-b", longname="--open-browser", action="store_true",
                  default = False, dest="open_browser",
                  help="Open the paste in a web browser"),
             dict(short="-p", longname="--private", action="store_true",
                  default = False, dest="private",
                  help="Paste as private"),
             dict(short="-c", longname="--clipboard", action="store_true",
                  default = False, dest="clipboard",
                  help="File to output to; else, print."),
             dict(short="file", type=str),
            )
    description = \
        """
        Post a script to an anonymous pastebin

        """

    def __call__(self, args):
        import yt.utilities.lodgeit as lo
        lo.main(args.file, languages=args.languages, language=args.language,
                 encoding=args.encoding, open_browser=args.open_browser,
                 private=args.private, clipboard=args.clipboard)

class YTPastebinGrabCmd(YTCommand):
    args = (dict(short="number", type=str),)
    name = "pastebin_grab"
    description = \
        """
        Print an online pastebin to STDOUT for local use.
        """

    def __call__(self, args):
        import yt.utilities.lodgeit as lo
        lo.main( None, download=args.number )

class YTHubStartNotebook(YTCommand):
    args = (
        dict(dest="folderId", default=ytcfg.get("yt", "hub_sandbox"),
             nargs="?", 
             help="(Optional) Hub folder to mount inside the Notebook"),
    )
    description = \
        """
        Start the Jupyter Notebook on the yt Hub.
        """
    subparser = "hub"
    name = "start"
    def __call__(self, args):
        gc = _get_girder_client()

        # TODO: should happen server-side
        _id = gc._checkResourcePath(args.folderId)

        resp = gc.post("/notebook/{}".format(_id))
        try:
            print("Launched! Please visit this URL:")
            print("    https://tmpnb.hub.yt" + resp['url'])
            print()
        except (KeyError, TypeError):
            print("Something went wrong. The yt Hub responded with : ")
            print(resp)

class YTNotebookUploadCmd(YTCommand):
    args = (dict(short="file", type=str),)
    description = \
        """
        Upload an IPython Notebook to the yt Hub.
        """

    name = "upload_notebook"
    def __call__(self, args):
        gc = _get_girder_client()
        username = gc.get("/user/me")["login"]
        gc.upload(args.file, "/user/{}/Public".format(username))

        _id = gc.resourceLookup(
            "/user/{}/Public/{}".format(username, args.file))["_id"]
        _fid = next(gc.listFile(_id))["_id"]
        hub_url = urlparse(ytcfg.get("yt", "hub_url"))
        print("Upload successful!")
        print()
        print("To access your raw notebook go here:")
        print()
        print("  {}://{}/#item/{}".format(hub_url.scheme, hub_url.netloc, _id))
        print()
        print("To view your notebook go here:")
        print()
        print("  http://nbviewer.jupyter.org/urls/{}/file/{}/download".format(
            hub_url.netloc + hub_url.path, _fid))
        print()

class YTPlotCmd(YTCommand):
    args = ("width", "unit", "bn", "proj", "center", "zlim", "axis", "field",
            "weight", "skip", "cmap", "output", "grids", "time", "ds", "max",
            "log", "linear",
            dict(short="-fu", longname="--field-unit",
                 action="store", type=str,
                 dest="field_unit", default=None,
                 help="Desired field units"))

    name = "plot"

    description = \
        """
        Create a set of images

        """

    def __call__(self, args):
        ds = args.ds
        center = args.center
        if args.center == (-1,-1,-1):
            mylog.info("No center fed in; seeking.")
            v, center = ds.find_max("density")
        if args.max:
            v, center = ds.find_max("density")
        elif args.center is None:
            center = 0.5*(ds.domain_left_edge + ds.domain_right_edge)
        center = np.array(center)
        if ds.dimensionality < 3:
            dummy_dimensions = np.nonzero(ds.index.grids[0].ActiveDimensions <= 1)
            axes = ensure_list(dummy_dimensions[0][0])
        elif args.axis == 4:
            axes = range(3)
        else:
            axes = [args.axis]

        unit = args.unit
        if unit is None:
            unit = 'unitary'
        if args.width is None:
            width = None
        else:
            width = (args.width, args.unit)

        for ax in axes:
            mylog.info("Adding plot for axis %i", ax)
            if args.projection:
                plt = ProjectionPlot(ds, ax, args.field, center=center,
                                     width=width,
                                     weight_field=args.weight)
            else:
                plt = SlicePlot(ds, ax, args.field, center=center,
                                width=width)
            if args.grids:
                plt.annotate_grids()
            if args.time:
                plt.annotate_timestamp()

            if args.field_unit:
                plt.set_unit(args.field, args.field_unit)

            plt.set_cmap(args.field, args.cmap)
            plt.set_log(args.field, args.takelog)
            if args.zlim:
                plt.set_zlim(args.field,*args.zlim)
            ensure_dir_exists(args.output)
            plt.save(os.path.join(args.output,"%s" % (ds)))


class YTRPDBCmd(YTCommand):
    name = "rpdb"
    description = \
        """
        Connect to a currently running (on localhost) rpd session.

        Commands run with --rpdb will trigger an rpdb session with any
        uncaught exceptions.

        """
    args = (
            dict(short="-t", longname="--task", action="store",
                 default = 0, dest='task',
                 help="Open a web browser."),
           )

    def __call__(self, args):
        from . import rpdb
        rpdb.run_rpdb(int(args.task))

class YTNotebookCmd(YTCommand):
    name = ["notebook"]
    args = (
            dict(short="-o", longname="--open-browser", action="store_true",
                 default = False, dest='open_browser',
                 help="Open a web browser."),
            dict(short="-p", longname="--port", action="store",
                 default = 0, dest='port',
                 help="Port to listen on; defaults to auto-detection."),
            dict(short="-prof", longname="--profile", action="store",
                 default = None, dest="profile",
                 help="The IPython profile to use when lauching the kernel."),
            dict(short="-n", longname="--no-password", action="store_true",
                 default = False, dest='no_password',
                 help="If set, do not prompt or use a password."),
            )
    description = \
        """
        Start the Jupyter Notebook locally. 
        """
    def __call__(self, args):
        kwargs = {}
        try:
            # IPython 1.0+
            from IPython.html.notebookapp import NotebookApp
        except ImportError:
            # pre-IPython v1.0
            from IPython.frontend.html.notebook.notebookapp import NotebookApp
        print("You must choose a password so that others cannot connect to " \
              "your notebook.")
        pw = ytcfg.get("yt", "notebook_password")
        if len(pw) == 0 and not args.no_password:
            import IPython.lib
            pw = IPython.lib.passwd()
            print("If you would like to use this password in the future,")
            print("place a line like this inside the [yt] section in your")
            print("yt configuration file at ~/.config/yt/ytrc")
            print()
            print("notebook_password = %s" % pw)
            print()
        elif args.no_password:
            pw = None
        if args.port != 0:
            kwargs['port'] = int(args.port)
        if args.profile is not None:
            kwargs['profile'] = args.profile
        if pw is not None:
            kwargs['password'] = pw
        app = NotebookApp(open_browser=args.open_browser,
                          **kwargs)
        app.initialize(argv=[])
        print()
        print("***************************************************************")
        print()
        print("The notebook is now live at:")
        print()
        print("     http://127.0.0.1:%s/" % app.port)
        print()
        print("Recall you can create a new SSH tunnel dynamically by pressing")
        print("~C and then typing -L%s:localhost:%s" % (app.port, app.port))
        print("where the first number is the port on your local machine. ")
        print()
        print("If you are using %s on your machine already, try " \
              "-L8889:localhost:%s" % (app.port, app.port))
        print()
        print("***************************************************************")
        print()
        app.start()



class YTStatsCmd(YTCommand):
    args = ('outputfn','bn','skip','ds','field',
            dict(longname="--max", action='store_true', default=False,
                 dest='max', help="Display maximum of field requested through -f option."),
            dict(longname="--min", action='store_true', default=False,
                 dest='min', help="Display minimum of field requested through -f option."))
    name = "stats"
    description = \
        """
        Print stats and max/min value of a given field (if requested),
        for one or more datasets

        (default field is density)

        """

    def __call__(self, args):
        ds = args.ds
        ds.print_stats()
        vals = {}
        if args.field in ds.derived_field_list:
            if args.max is True:
                vals['min'] = ds.find_max(args.field)
                print("Maximum %s: %0.5e at %s" % (args.field,
                    vals['min'][0], vals['min'][1]))
            if args.min is True:
                vals['max'] = ds.find_min(args.field)
                print("Minimum %s: %0.5e at %s" % (args.field,
                    vals['max'][0], vals['max'][1]))
        if args.output is not None:
            t = ds.current_time * ds['years']
            with open(args.output, "a") as f:
                f.write("%s (%0.5e years)\n" % (ds, t))
                if 'min' in vals:
                    f.write('Minimum %s is %0.5e at %s\n' % (
                        args.field, vals['min'][0], vals['min'][1]))
                if 'max' in vals:
                    f.write('Maximum %s is %0.5e at %s\n' % (
                        args.field, vals['max'][0], vals['max'][1]))

class YTUpdateCmd(YTCommand):
    args = ("all", )
    name = "update"
    description = \
        """
        Update the yt installation to the most recent version

        """

    def __call__(self, opts):
        import pkg_resources
        yt_provider = pkg_resources.get_provider("yt")
        path = os.path.dirname(yt_provider.module_path)
        vstring = _print_installation_information(path)
        if vstring is not None:
            print()
            print("This installation CAN be automatically updated.")
            update_hg_or_git(path)
<<<<<<< HEAD
            _get_yt_stack_date()
            if opts.reinstall:
                _update_yt_stack(path)
=======
>>>>>>> 7ef69331
        else:
            _print_failed_source_update(opts.reinstall)


class YTDeleteImageCmd(YTCommand):
    args = (dict(short="delete_hash", type=str),)
    description = \
        """
        Delete image from imgur.com.

        """
    name = "delete_image"
    def __call__(self, args):
        headers = {'Authorization':
            'Client-ID {}'.format(ytcfg.get("yt", "imagebin_api_key"))}

        delete_url = ytcfg.get("yt", "imagebin_delete_url")
        req = urllib.request.Request(
            delete_url.format(delete_hash=args.delete_hash),
            headers=headers, method='DELETE')
        try:
            response = urllib.request.urlopen(req).read().decode()
        except urllib.error.HTTPError as e:
            print("ERROR", e)
            return {'deleted': False}

        rv = json.loads(response)
        if 'success' in rv and rv["success"]:
            print("\nImage successfully deleted!\n")
        else:
            print()
            print("Something has gone wrong!  Here is the server response:")
            print()
            pprint.pprint(rv)


class YTUploadImageCmd(YTCommand):
    args = (dict(short="file", type=str),)
    description = \
        """
        Upload an image to imgur.com.  Must be PNG.

        """
    name = "upload_image"
    def __call__(self, args):
        filename = args.file
        if not filename.endswith(".png"):
            print("File must be a PNG file!")
            return 1
        headers = {'Authorization':
            'Client-ID {}'.format(ytcfg.get("yt", "imagebin_api_key"))}

        image_data = base64.b64encode(open(filename, 'rb').read())
        parameters = {'image': image_data, type: 'base64',
                      'name': filename,
                      'title': "%s uploaded by yt" % filename}
        data = urllib.parse.urlencode(parameters).encode('utf-8')
        req = urllib.request.Request(
            ytcfg.get("yt", "imagebin_upload_url"), data=data, headers=headers)
        try:
            response = urllib.request.urlopen(req).read().decode()
        except urllib.error.HTTPError as e:
            print("ERROR", e)
            return {'uploaded':False}
        rv = json.loads(response)
        if 'data' in rv and 'link' in rv['data']:
            print()
            print("Image successfully uploaded!  You can find it at:")
            print("    %s" % (rv['data']['link']))
            print()
            print("If you'd like to delete it, use the following")
            print("    yt delete_image %s" % rv['data']['deletehash'])
            print()
        else:
            print()
            print("Something has gone wrong!  Here is the server response:")
            print()
            pprint.pprint(rv)


class YTUploadFileCmd(YTCommand):
    args = (dict(short="file", type=str),)
    description = \
        """
        Upload a file to yt's curldrop.

        """
    name = "upload"

    def __call__(self, args):
        try:
            import requests
        except ImportError:
            raise YTCommandRequiresModule('requests')

        fs = iter(FileStreamer(open(args.file, 'rb')))
        upload_url = ytcfg.get("yt", "curldrop_upload_url")
        r = requests.put(upload_url + "/" + os.path.basename(args.file),
                         data=fs)
        print()
        print(r.text)


class YTConfigGetCmd(YTCommand):
    subparser = 'config'
    name = 'get'
    description = 'get a config value'
    args = (dict(short='section', help='The section containing the option.'),
            dict(short='option', help='The option to retrieve.'))
    def __call__(self, args):
        from yt.utilities.configure import get_config
        print(get_config(args.section, args.option))


class YTConfigSetCmd(YTCommand):
    subparser = 'config'
    name = 'set'
    description = 'set a config value'
    args = (dict(short='section', help='The section containing the option.'),
            dict(short='option', help='The option to set.'),
            dict(short='value', help='The value to set the option to.'))
    def __call__(self, args):
        from yt.utilities.configure import set_config
        set_config(args.section, args.option, args.value)


class YTConfigRemoveCmd(YTCommand):
    subparser = 'config'
    name = 'rm'
    description = 'remove a config option'
    args = (dict(short='section', help='The section containing the option.'),
            dict(short='option', help='The option to remove.'))
    def __call__(self, args):
        from yt.utilities.configure import rm_config
        rm_config(args.section, args.option)


class YTConfigListCmd(YTCommand):
    subparser = 'config'
    name = 'list'
    description = 'show the config content'
    args = ()
    def __call__(self, args):
        from yt.utilities.configure import write_config
        write_config(sys.stdout)


class YTConfigMigrateCmd(YTCommand):
    subparser = 'config'
    name = 'migrate'
    description = 'migrate old config file'
    args = ()
    def __call__(self, args):
        from yt.utilities.configure import migrate_config
        migrate_config()


class YTSearchCmd(YTCommand):
    args = (dict(short="-o", longname="--output",
                 action="store", type=str,
                 dest="output", default="yt_index.json",
                 help="File in which to place output"),
            dict(longname="--check-all", short="-a",
                 help="Attempt to load every file",
                 action="store_true", default=False,
                 dest="check_all"),
            dict(longname="--full", short="-f",
                 help="Output full contents of parameter file",
                 action="store_true", default=False,
                 dest="full_output"),
            )
    description = \
        """
        Attempt to find outputs that yt can recognize in directories.
        """
    name = "search"
    def __call__(self, args):
        from yt.utilities.parameter_file_storage import \
            output_type_registry
        candidates = []
        for base, dirs, files in os.walk(".", followlinks=True):
            print("(% 10i candidates) Examining %s" % (len(candidates), base))
            recurse = []
            if args.check_all:
                candidates.extend([os.path.join(base, _) for _ in files])
            for _, otr in sorted(output_type_registry.items()):
                c, r = otr._guess_candidates(base, dirs, files)
                candidates.extend([os.path.join(base, _) for _ in c])
                recurse.append(r)
            if len(recurse) > 0 and not all(recurse):
                del dirs[:]
        # Now we have a ton of candidates.  We're going to do something crazy
        # and try to load each one.
        records = []
        for i, c in enumerate(sorted(candidates)):
            print("(% 10i/% 10i) Evaluating %s" % (i, len(candidates), c))
            try:
                record = get_metadata(c, args.full_output)
            except YTOutputNotIdentified:
                continue
            records.append(record)
        with open(args.output, "w") as f:
            json.dump(records, f, indent=4)
        print("Identified %s records output to %s" % (
              len(records), args.output))

class YTDownloadData(YTCommand):

    args = (
        dict(short="filename", action="store", type=str,
             help="The name of the file to download", nargs='?',
             default=''), 
        dict(short="location", action="store", type=str, nargs='?',
             help="The location in which to place the file, can be "
                  "\"supp_data_dir\", \"test_data_dir\", or any valid "
                  "path on disk. ", default=''),
        dict(longname="--overwrite", short="-c",
             help="Overwrite existing file.",
             action="store_true", default=False),
        dict(longname="--list", short="-l",
             help="Display all available files.",
             action="store_true", default=False),
    )
    description = \
        """
        Download a file from http://yt-project.org/data and save it to a 
        particular location. Files can be saved to the locations provided 
        by the "test_data_dir" or "supp_data_dir" configuration entries, or
        any valid path to a location on disk.
        """
    name = "download"

    def __call__(self, args):
        if args.list:
            self.get_list()
            return
        if not args.filename:
            raise RuntimeError('You need to provide a filename. See --help '
                               'for details or use --list to get available '
                               'datasets.')
        elif not args.location:
            raise RuntimeError('You need to specify download location. See '
                               '--help for details.')
        data_url = "http://yt-project.org/data/%s" % args.filename
        if args.location in ["test_data_dir", "supp_data_dir"]:
            data_dir = ytcfg.get("yt", args.location)
            if data_dir == "/does/not/exist":
                raise RuntimeError("'%s' is not configured!" % args.location)
        else:
            data_dir = args.location
        if not os.path.exists(data_dir):
            print("The directory '%s' does not exist. Creating..." % data_dir)
            ensure_dir(data_dir)
        data_file = os.path.join(data_dir, args.filename)
        if os.path.exists(data_file) and not args.overwrite:
            raise IOError("File '%s' exists and overwrite=False!" % data_file)
        print("Attempting to download file: %s" % args.filename)
        fn = download_file(data_url, data_file)

        if not os.path.exists(fn):
            raise IOError("The file '%s' did not download!!" % args.filename)
        print("File: %s downloaded successfully to %s" %
              (args.filename, data_file))

    def get_list(self):
        data = urllib.request.urlopen(
            'http://yt-project.org/data/datafiles.json').read().decode('utf8')
        data = json.loads(data)
        for key in data:
            for ds in data[key]:
                ds['fullname'] = ds['url'].replace(
                    'http://yt-project.org/data/', '')
                print('{fullname} ({size}) type: {code}'.format(**ds))
                for line in textwrap.wrap(ds['description']):
                    print('\t', line)

def run_main():
    args = parser.parse_args()
    # The following is a workaround for a nasty Python 3 bug:
    # http://bugs.python.org/issue16308
    # http://bugs.python.org/issue9253
    try:
        getattr(args, "func")
    except AttributeError:
        parser.print_help()
        sys.exit(0)

    args.func(args)

if __name__ == "__main__": run_main()<|MERGE_RESOLUTION|>--- conflicted
+++ resolved
@@ -38,12 +38,8 @@
     mylog, \
     ensure_dir_exists, \
     update_hg_or_git, \
-<<<<<<< HEAD
-    enable_plugins
-=======
     enable_plugins, \
     download_file
->>>>>>> 7ef69331
 from yt.extern.six import add_metaclass, string_types
 from yt.extern.six.moves import urllib, input
 from yt.extern.six.moves.urllib.parse import urlparse
@@ -258,13 +254,8 @@
     all     = dict(longname="--all", dest="reinstall",
                    default=False, action="store_true",
                    help=("Reinstall the full yt stack in the current location."
-<<<<<<< HEAD
-                         "  This option has been deprecated and may not work "
-                         "correctly."),),
-=======
                          "This option has been deprecated and will not have any"
                          "effect."),),
->>>>>>> 7ef69331
     ds      = dict(short="ds", action=GetParameterFiles,
                    nargs="+", help="datasets to run on"),
     ods     = dict(action=GetParameterFiles, dest="ds",
@@ -455,56 +446,6 @@
 
     )
 
-<<<<<<< HEAD
-def _get_yt_stack_date():
-    if "YT_DEST" not in os.environ:
-        return
-    date_file = os.path.join(os.environ["YT_DEST"], ".yt_update")
-    if not os.path.exists(date_file):
-        print("Could not determine when yt stack was last updated.")
-        return
-    print("".join(open(date_file, 'r').readlines()))
-    print("To update all dependencies, run \"yt update --all\".")
-
-def _update_yt_stack(path):
-    "Rerun the install script to updated all dependencies."
-
-    if "YT_DEST" not in os.environ:
-        print()
-        print("This yt installation does not appear to be managed by the")
-        print("source-based install script, but 'update --all' was specified.")
-        print("You will need to update your dependencies manually.")
-        return
-
-    install_script = os.path.join(path, "doc/install_script.sh")
-    if not os.path.exists(install_script):
-        print()
-        print("Install script not found!")
-        print("The install script should be here: %s," % install_script)
-        print("but it was not.")
-        return
-
-    print()
-    print("We will now attempt to update the yt stack located at:")
-    print("    %s." % os.environ["YT_DEST"])
-    print()
-    print("[hit enter to continue or Ctrl-C to stop]")
-    try:
-        input()
-    except:
-        sys.exit(0)
-    os.environ["REINST_YT"] = "1"
-    ret = subprocess.call(["bash", install_script])
-    print()
-    if ret:
-        print("The install script seems to have failed.")
-        print("Check the output above.")
-    else:
-        print("The yt stack has been updated successfully.")
-        print("Now get back to work!")
-
-=======
->>>>>>> 7ef69331
 # This code snippet is modified from Georg Brandl
 def bb_apicall(endpoint, data, use_pass = True):
     uri = 'https://api.bitbucket.org/1.0/%s/' % endpoint
@@ -744,10 +685,6 @@
             print("This installation CAN be automatically updated.")
             if opts.update_source:
                 update_hg_or_git(path)
-<<<<<<< HEAD
-                _get_yt_stack_date()
-=======
->>>>>>> 7ef69331
         elif opts.update_source:
             _print_failed_source_update()
         if vstring is not None and opts.outputfile is not None:
@@ -1156,12 +1093,6 @@
             print()
             print("This installation CAN be automatically updated.")
             update_hg_or_git(path)
-<<<<<<< HEAD
-            _get_yt_stack_date()
-            if opts.reinstall:
-                _update_yt_stack(path)
-=======
->>>>>>> 7ef69331
         else:
             _print_failed_source_update(opts.reinstall)
 
