--- conflicted
+++ resolved
@@ -2,27 +2,17 @@
 Title: answer_tests.py
 Purpose: Contains answer tests that are used by yt's various frontends
 """
-<<<<<<< HEAD
 import glob
-=======
-import hashlib
->>>>>>> 53b2d0aa
 import os
 import tempfile
 
 import matplotlib.image as mpimg
 import numpy as np
 
-<<<<<<< HEAD
-from yt.analysis_modules.cosmological_observation.api import \
-     LightCone
+from yt.analysis_modules.cosmological_observation.api import LightCone
 from yt.analysis_modules.halo_analysis.api import HaloCatalog
 from yt.analysis_modules.halo_mass_function.api import HaloMassFcn
-from yt.utilities.on_demand_imports import \
-    _h5py as h5py
-from . import utils
-=======
->>>>>>> 53b2d0aa
+from yt.utilities.on_demand_imports import _h5py as h5py
 import yt.visualization.plot_window as pw
 
 from . import utils
@@ -30,19 +20,11 @@
 
 def grid_hierarchy(ds):
     result = {}
-<<<<<<< HEAD
     result['grid_dimensions'] = ds.index.grid_dimensions
     result['grid_left_edges'] = ds.index.grid_left_edge
     result['grid_right_edges'] = ds.index.grid_right_edge
     result['grid_levels'] = ds.index.grid_levels
     result['grid_particle_count'] = ds.index.grid_particle_count
-=======
-    result["grid_dimensions"] = ds.index.grid_dimensions
-    result["grid_left_edge"] = ds.index.grid_left_edge
-    result["grid_right_edge"] = ds.index.grid_right_edge
-    result["grid_levels"] = ds.index.grid_levels
-    result["grid_particle_count"] = ds.index.grid_particle_count
->>>>>>> 53b2d0aa
     return result
 
 
@@ -56,18 +38,10 @@
         elif hasattr(p, "id"):
             parents.append(p.id)
         else:
-<<<<<<< HEAD
             parents.append([pg.id for pg in p])
         children.append([c.id for c in g.Children])
     result = [parents, children] 
     return result 
-=======
-            parents = parents + [pg.id for pg in p]
-        children = children + [c.id for c in g.Children]
-    result = np.array(parents + children)
-    return result
-
->>>>>>> 53b2d0aa
 
 def grid_values(ds, field):
     result = {}
@@ -76,18 +50,12 @@
         g.clear_data()
     return result
 
-<<<<<<< HEAD
 def projection_values(ds, axis, field, weight_field=None, dobj_type=None):
-=======
-
-def projection_values(ds, axis, field, weight_field, dobj_type):
->>>>>>> 53b2d0aa
     if dobj_type is not None:
         dobj = utils.create_obj(ds, dobj_type)
     else:
         dobj = None
     if ds.domain_dimensions[axis] == 1:
-<<<<<<< HEAD
         return None
     proj = ds.proj(field,
                 axis,
@@ -95,25 +63,6 @@
                 data_source=dobj
             )
     return proj.field_data
-=======
-        # This originally returned None, but None can't be converted
-        # to a bytes array (for hashing), so use -1 as a string,
-        # since ints can't be converted to bytes either
-        return bytes(str(-1).encode("utf-8"))
-    proj = ds.proj(field, axis, weight_field=weight_field, data_source=dobj)
-    # This is to try and remove python-specific anchors in the yaml
-    # answer file. Also, using __repr__() results in weird strings
-    # of strings that make comparison fail even though the data is
-    # the same
-    result = None
-    for k, v in proj.field_data.items():
-        k = k.__repr__().encode("utf8")
-        if result is None:
-            result = hashlib.md5(k + v.tobytes())
-        else:
-            result.update(k + v.tobytes())
-    return result.hexdigest()
->>>>>>> 53b2d0aa
 
 
 def field_values(ds, field, obj_type=None, particle_type=False):
@@ -137,17 +86,11 @@
     # Return as a hashable bytestring
     return np.array([avg, minimum, maximum])
 
-<<<<<<< HEAD
 def all_field_values(ds, field, obj_type=None):
     obj = utils.create_obj(ds, obj_type)
     return obj[field]
 
-def pixelized_projection_values(ds, axis, field,
-    weight_field=None, dobj_type=None):
-=======
-
 def pixelized_projection_values(ds, axis, field, weight_field=None, dobj_type=None):
->>>>>>> 53b2d0aa
     if dobj_type is not None:
         obj = utils.create_obj(ds, dobj_type)
     else:
@@ -161,22 +104,7 @@
     for f in proj.field_data:
         # Sometimes f will be a tuple.
         d["%s_sum" % (f,)] = proj.field_data[f].sum(dtype="float64")
-<<<<<<< HEAD
     return d
-=======
-    # This is to try and remove python-specific anchors in the yaml
-    # answer file. Also, using __repr__() results in weird strings
-    # of strings that make comparison fail even though the data is
-    # the same
-    result = None
-    for k, v in d.items():
-        k = k.__repr__().encode("utf8")
-        if result is None:
-            result = hashlib.md5(k + v.tobytes())
-        else:
-            result.update(k + v.tobytes())
-    return result.hexdigest()
->>>>>>> 53b2d0aa
 
 def pixelized_particle_projection_values(ds, axis, field, weight_field=None,
     dobj_type=None):
@@ -198,7 +126,6 @@
     return d
 
 def small_patch_amr(ds, field, weight, axis, ds_obj):
-<<<<<<< HEAD
     results = {}
     results['grid_hierarchy'] = grid_hierarchy(ds)
     results['parentage_relationships'] = parentage_relationships(ds)
@@ -206,27 +133,9 @@
     results['field_values'] = field_values(ds, field, ds_obj)
     results['projection_values'] = projection_values(ds, axis, field, weight, ds_obj)
     return results 
-=======
-    hex_digests = {}
-    # Grid hierarchy test
-    gh_hd = grid_hierarchy(ds)
-    hex_digests["grid_hierarchy"] = gh_hd
-    # Parentage relationships test
-    pr_hd = parentage_relationships(ds)
-    hex_digests["parentage_relationships"] = pr_hd
-    # Grid values, projection values, and field values tests
-    gv_hd = grid_values(ds, field)
-    hex_digests["grid_values"] = gv_hd
-    fv_hd = field_values(ds, field, ds_obj)
-    hex_digests["field_values"] = fv_hd
-    pv_hd = projection_values(ds, axis, field, weight, ds_obj)
-    hex_digests["projection_values"] = pv_hd
-    return hex_digests
->>>>>>> 53b2d0aa
 
 
 def big_patch_amr(ds, field, weight, axis, ds_obj):
-<<<<<<< HEAD
     results = {} 
     results['grid_hierarchy'] = grid_hierarchy(ds)
     results['parentage_relationships'] = parentage_relationships(ds)
@@ -236,34 +145,11 @@
     return results
 
 def generic_array(func, args=[], kwargs={}):
-=======
-    hex_digests = {}
-    # Grid hierarchy test
-    gh_hd = grid_hierarchy(ds)
-    hex_digests["grid_hierarchy"] = gh_hd
-    # Parentage relationships test
-    pr_hd = parentage_relationships(ds)
-    hex_digests["parentage_relationships"] = pr_hd
-    # Grid values, projection values, and field values tests
-    gv_hd = grid_values(ds, field)
-    hex_digests["grid_values"] = gv_hd
-    ppv_hd = pixelized_projection_values(ds, axis, field, weight, ds_obj)
-    hex_digests["pixelized_projection_values"] = ppv_hd
-    return hex_digests
-
-
-def generic_array(func, args=None, kwargs=None):
-    if args is None:
-        args = []
-    if kwargs is None:
-        kwargs = {}
->>>>>>> 53b2d0aa
     return func(*args, **kwargs)
 
 
 def sph_answer(ds, ds_str_repr, ds_nparticles, field, weight, ds_obj, axis):
     assert str(ds) == ds_str_repr
-<<<<<<< HEAD
     hex_digests = {} 
     dd = ds.all_data()
     assert_equal(dd["all", "particle_position"].shape, (ds_nparticles, 3))
@@ -292,32 +178,6 @@
         hex_digests['pixelized_particle_projection_values'] = pppv
     fv = field_values(ds, field, ds_obj, particle_type=particle_type)
     hex_digests['field_values'] = fv
-=======
-    # Set up keys of test names
-    hex_digests = {}
-    dd = ds.all_data()
-    assert dd["particle_position"].shape == (ds_nparticles, 3)
-    tot = sum(
-        dd[ptype, "particle_position"].shape[0]
-        for ptype in ds.particle_types
-        if ptype != "all"
-    )
-    # Check
-    assert tot == ds_nparticles
-    dobj = utils.create_obj(ds, ds_obj)
-    s1 = dobj["ones"].sum()
-    s2 = sum(mask.sum() for block, mask in dobj.blocks)
-    assert s1 == s2
-    if field[0] in ds.particle_types:
-        particle_type = True
-    else:
-        particle_type = False
-    if not particle_type:
-        ppv_hd = pixelized_projection_values(ds, axis, field, weight, ds_obj)
-        hex_digests["pixelized_projection_values"] = ppv_hd
-    fv_hd = field_values(ds, field, ds_obj, particle_type=particle_type)
-    hex_digests["field_values"] = fv_hd
->>>>>>> 53b2d0aa
     return hex_digests
 
 
@@ -355,32 +215,12 @@
     os.remove(tmpname)
     return image
 
-<<<<<<< HEAD
 def phase_plot_attribute(ds, x_field, y_field, z_field,
              attr_name, attr_args, plot_type='PhasePlot',
              plot_kwargs={}):
     data_source = ds.all_data()
     plot = utils._create_phase_plot_attribute_plot(data_source, x_field, y_field,
                             z_field, plot_type, plot_kwargs)
-=======
-
-def phase_plot_attribute(
-    ds_fn,
-    x_field,
-    y_field,
-    z_field,
-    attr_name,
-    attr_args,
-    plot_type="PhasePlot",
-    plot_kwargs=None,
-):
-    if plot_kwargs is None:
-        plot_kwargs = {}
-    data_source = ds_fn.all_data()
-    plot = utils._create_phase_plot_attribute_plot(
-        data_source, x_field, y_field, z_field, plot_type, plot_kwargs
-    )
->>>>>>> 53b2d0aa
     attr = getattr(plot, attr_name)
     attr(*attr_args[0], **attr_args[1])
     tmpfd, tmpname = tempfile.mkstemp(suffix=".png")
@@ -390,7 +230,6 @@
     os.remove(tmpname)
     return image
 
-<<<<<<< HEAD
 def generic_image(img_func, args=[], kwargs={}):
     comp_imgs = []
     tmpdir = tempfile.mkdtemp()
@@ -403,12 +242,6 @@
         os.remove(img)
         comp_imgs.append(img_data)
     return comp_imgs
-=======
-
-def generic_image(img_fname):
-    img_data = mpimg.imread(img_fname)
-    return img_data
->>>>>>> 53b2d0aa
 
 
 def axial_pixelization(ds):
@@ -427,7 +260,6 @@
         yax = ds.coordinates.axis_name[ds.coordinates.y_axis[axis]]
         pix_x = ds.coordinates.pixelize(axis, slc, xax, bounds, (512, 512))
         pix_y = ds.coordinates.pixelize(axis, slc, yax, bounds, (512, 512))
-<<<<<<< HEAD
         # Wipe out invalid values (fillers)
         pix_x[~np.isfinite(pix_x)] = 0.0
         pix_y[~np.isfinite(pix_y)] = 0.0
@@ -453,15 +285,6 @@
     mi = data[data.nonzero()].min()
     ma = data.max()
     return np.array([mean, mi, ma])
-=======
-        # Wipe out all NaNs
-        pix_x[np.isnan(pix_x)] = 0.0
-        pix_y[np.isnan(pix_y)] = 0.0
-        pix_x
-        pix_y
-    return pix_x, pix_y
-
->>>>>>> 53b2d0aa
 
 def extract_connected_sets(ds_fn, data_source, field, num_levels, min_val, max_val):
     n, all_sets = data_source.extract_connected_sets(
