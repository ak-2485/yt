"""
Title:   utils.py
Purpose: Contains utility functions for yt answer tests
Notes:
"""
import functools
import hashlib
import inspect
import os
import sys
import tempfile
import zlib

import matplotlib.image as mpimg
from matplotlib.testing.compare import compare_images
import numpy as np
import pytest
import yaml

import yt.visualization.particle_plots as particle_plots
import yt.visualization.plot_window as pw
import yt.visualization.profile_plotter as profile_plotter
from yt.config import ytcfg
from yt.convenience import load, simulation
from yt.data_objects.selection_data_containers import YTRegion
from yt.data_objects.static_output import Dataset
from yt.frontends.ytdata.api import save_as_dataset
<<<<<<< HEAD
from yt.testing import assert_equal
from yt.units.yt_array import YTArray, YTQuantity
from yt.utilities.exceptions import YTOutputNotIdentified
from yt.utilities.on_demand_imports import _h5py as h5py
import yt.visualization.particle_plots as particle_plots
import yt.visualization.plot_window as pw
import yt.visualization.profile_plotter as profile_plotter
=======
from yt.units.yt_array import YTArray, YTQuantity
from yt.utilities.exceptions import YTOutputNotIdentified
>>>>>>> 53b2d0aa
from yt.visualization.volume_rendering.scene import Scene


def _streamline_for_io(params):
    r"""
    Put test results in a more io-friendly format.

    Many of yt's tests use objects such as tuples as test parameters
    (fields, for instance), but when these objects are written to a
    yaml file, yaml includes python specific anchors that make the file
    harder to read and less portable. The goal of this function is to
    convert these objects to strings (using __repr__() has it's own
    issues) in order to solve this problem.

    Parameters
    ----------
    params : dict
        The dictionary of test parameters in the form
        {param_name : param_value}.

    Returns
    -------
    streamlined_params : dict
        The dictionary of parsed and converted
        {param_name : param_value} pairs.
    """
    streamlined_params = {}
    for key, value in params.items():
        # Check for user-defined functions
        if inspect.isfunction(key):
            key = key.__name__
        if inspect.isfunction(value):
            value = value.__name__
        # The key can be nested iterables, e.g.,
        # d = [None, ('sphere', (center, (0.1, 'unitary')))] so we need
        # to use recursion
        if not isinstance(key, str) and hasattr(key, "__iter__"):
            key = _iterable_to_string(key)
        # The value can also be nested iterables
        if not isinstance(value, str) and hasattr(value, "__iter__"):
            value = _iterable_to_string(value)
        # Scene objects need special treatment to make them more IO friendly
        if isinstance(value, Scene):
            value = "Scene"
        elif isinstance(value, YTRegion):
            value = "Region"
        streamlined_params[key] = value
    return streamlined_params


def _iterable_to_string(iterable):
    r"""
    An extension of streamline_for_io that does the work of making an
    iterable more io-friendly.

    Parameters
    ----------
    iterable : python iterable
        The object to be parsed and converted.

    Returns
    -------
    result : str
        The io-friendly version of the passed iterable.
    """
    result = iterable.__class__.__name__
    for elem in iterable:
        # Check for user-defined functions
        if inspect.isfunction(elem):
            result += "_" + elem.__name__
        # Non-string iterables (e.g., lists, tuples, etc.)
        elif not isinstance(elem, str) and hasattr(elem, "__iter__"):
            result += "_" + _iterable_to_string(elem)
        # Non-string non-iterables (ints, floats, etc.)
        elif not isinstance(elem, str) and not hasattr(elem, "__iter__"):
            result += "_" + str(elem)
        # Strings
        elif isinstance(elem, str):
            result += "_" + elem
    return result


def _hash_results(results):
    r"""
    Driver function for hashing the test result.

    Parameters
    ----------
    results : dict
        Dictionary of {test_name : test_result} pairs.

    Returns
    -------
    results : dict
        Same as the passed results, but the test_results are now
        hex digests of the hashed test_result.
    """
    # Here, results should be comprised of only the tests, not the test
    # parameters
    # Use a new dictionary so as to not overwrite the non-hashed test
    # results in case those are to be saved
    hashed_results = {}
    for test_name, test_value in results.items():
<<<<<<< HEAD
        hashed_results[test_name] = generate_hash(test_value)
    return hashed_results
=======
        # These tests have issues with python-specific anchors and so
        # are already hashed
        # (see their definitions in yt/utilites/answer_testing/answer_tests.py)
        if test_name in [
            "projection_values",
            "pixelized_projection_values",
            "grid_values",
        ]:
            continue
        else:
            results[test_name] = generate_hash(test_value)
    return results
>>>>>>> 53b2d0aa


def _hash_dict(data):
    r"""
    Specifically handles hashing a dictionary object.

    Parameters
    ----------
    data : dict
        The dictionary to be hashed.

    Returns
    -------
    hd.hexdigest : str
        The hex digest of the hashed dictionary.
    """
    hd = None
    for key, value in data.items():
        # Some keys are tuples, not strings
        if not isinstance(key, str):
            key = key.__repr__()
        if hd is None:
            hd = hashlib.md5(bytearray(key.encode("utf8")) + bytearray(value))
        else:
            hd.update(bytearray(key.encode("utf8")) + bytearray(value))
    return hd.hexdigest()


def generate_hash(data):
    r"""
    Actually performs the hash operation.

    Parameters
    ----------
    data : python object
        Data to be hashed.

    Returns
    -------
    hd : str
        Hex digest of the hashed data.
    """
    # Sometimes md5 complains that the data is not contiguous, so we
    # make it so here
    if isinstance(data, np.ndarray):
        data = np.ascontiguousarray(data)
    # Try to hash. Some tests return hashable types (like ndarrays) and
    # others don't (such as dictionaries)
    try:
        hd = hashlib.md5(data).hexdigest()
    # Handle those tests that return non-hashable types. This is done
    # here instead of in the tests themselves to try and reduce boilerplate
    # and provide a central location where all of this is done in case it needs
    # to be changed
    except TypeError:
        if isinstance(data, dict):
            hd = _hash_dict(data)
        elif data is None:
            hd = hashlib.md5(bytes(str(-1).encode('utf-8'))).hexdigest()
        else:
            raise TypeError
    return hd


def _save_result(data, outputFile):
    r"""
    Saves the test results to the desired answer file.

    Parameters
    ----------
    data : dict
        Test results to be saved.

    outputFile : str
        Name of file to save results to.
    """
    with open(outputFile, "a") as f:
        yaml.dump(data, f)


def _compare_result(data, outputFile):
    r"""
    Compares the just-generated test results to those that are already
    saved.

    Parameters
    ----------
    data : dict
        Just-generated test results.

    outputFile : str
        Name of file where answers are already saved.
    """
    # Load the saved data
    with open(outputFile, "r") as f:
        savedData = yaml.safe_load(f)
    # Define the comparison function
    def _check_vals(newVals, oldVals):
        for key, value in newVals.items():
            if isinstance(value, dict):
                _check_vals(value, oldVals[key])
            else:
                assert value == oldVals[key]

    # Compare
    _check_vals(data, savedData)

<<<<<<< HEAD
def _handle_hashes(answer_file, hashes, answer_store):
=======

def _handle_hashes(save_dir_name, fname, hashes, answer_store):
>>>>>>> 53b2d0aa
    r"""
    Driver function for deciding whether to save the test results or
    compare them to already saved results.

    Parameters
    ----------
    answer_file : str
        Name of the file to either save results to or where results
        are already saved.

    hashes : dict
        The just-generated test results.

    answer_store : bool
        If true, save the just-generated test results, otherwise,
        compare them to the previously saved results.
    """
    # Save the result
    if answer_store:
        _save_result(hashes, answer_file)
    # Compare to already saved results
    else:
        _compare_result(hashes, answer_file)


def _handle_raw_arrays(answer_file, arrays, answer_store, func_name):
    r"""
    Driver routine for either saving the raw arrays resulting from the
    tests, or compare them to previously saved results.

    Parameters
    ----------
    answer_file : str
        Name of the file to either save results to or where results are
        already saved.

    arrays : dict
        The raw arrays generated from the tests, with the test name
        as a key.

    answer_store : bool
        If true, save the just-generated test results, otherwise,
        compare them to the previously saved results.

    func_name : str
        The name of the function that created the answers being saved.
    """
    if answer_store:
        _save_raw_arrays(arrays, answer_file, func_name)
    else:
        _compare_raw_arrays(arrays, answer_file, func_name)


def _save_raw_arrays(arrays, answer_file, func_name):
    r"""
    Saves the raw arrays produced from answer tests to a file.

    The structure of `answer_file` is: each test function (e.g.,
    test_toro1d[0-None-None-0]) forms a group. Within each group is a
    hdf5 dataset named after the test (e.g., field_values). The value
    stored in each dataset is the raw array corresponding to that
    test and function.

    Parameters
    ----------
    arrays : dict
        Keys are the test name (e.g. field_values) and the values are
        the actual answer arrays produced by the test.

    answer_file : str
        The name of the file to save the answers to, in hdf5 format.

    func_name : str
        The name of the function (possibly augmented by pytest with
        test parameters) that called the test functions
        (e.g, test_toro1d).
    """
    with h5py.File(answer_file, 'a') as f:
        grp = f.create_group(func_name)
        for test_name, test_data in arrays.items():
            # Some answer tests (e.g., grid_values, projection_values)
            # return a dictionary, which cannot be handled by h5py
            if isinstance(test_data, dict):
                sub_grp = grp.create_group(test_name)
                _parse_raw_answer_dict(test_data, sub_grp) 
            else:
                # Some tests return None, which hdf5 can't handle, and there is
                # no proxy, so we have to make one ourselves. Using -1
                if test_data is None:
                    test_data = -1
                grp.create_dataset(test_name, data=test_data)


def _parse_raw_answer_dict(d, h5grp):
    """
    Doc string.
    """
    for k, v in d.items():
        if isinstance(v, dict):
            h5_sub_grp = h5grp.create_group(k)
            _parse_raw_answer_dict(v, h5_sub_grp)
        else:
            if not isinstance(k, str):
                k = str(k)
            h5grp.create_dataset(k, data=v)
            



def _compare_raw_arrays(arrays, answer_file, func_name):
    r"""
    Reads in previously saved raw array data and compares the current
    results with the old ones.

    The structure of `answer_file` is: each test function (e.g.,
    test_toro1d[0-None-None-0]) forms a group. Within each group is a
    hdf5 dataset named after the test (e.g., field_values). The value
    stored in each dataset is the raw array corresponding to that
    test and function.

    Parameters
    ----------
    arrays : dict
        Keys are the test name (e.g. field_values) and the values are
        the actual answer arrays produced by the test.

    answer_file : str
        The name of the file to load the answers from, in hdf5 format.

    func_name : str
        The name of the function (possibly augmented by pytest with
        test parameters) that called the test functions
        (e.g, test_toro1d).
    """
    with h5py.File(answer_file, 'r') as f:
        for test_name, new_answer in arrays.items():
            np.testing.assert_array_equal(f[func_name][test_name][:], new_answer)


def can_run_ds(ds_fn, file_check=False):
    r"""
    Validates whether or not a given input can be loaded and used as a
    Dataset object.
    """
    if isinstance(ds_fn, Dataset):
        return True
    path = ytcfg.get("yt", "test_data_dir")
    if not os.path.isdir(path):
        return False
    if file_check:
        return os.path.isfile(os.path.join(path, ds_fn))
    try:
        load(ds_fn)
        return True
    except YTOutputNotIdentified:
        return False


def can_run_sim(sim_fn, sim_type, file_check=False):
    r"""
    Validates whether or not a given input can be used as a simulation
    time-series object.
    """
    path = ytcfg.get("yt", "test_data_dir")
    if not os.path.isdir(path):
        return False
    if file_check:
        return os.path.isfile(os.path.join(path, sim_fn))
    try:
        simulation(sim_fn, sim_type)
    except YTOutputNotIdentified:
        return False
    return True


def data_dir_load(ds_fn, cls=None, args=None, kwargs=None):
    r"""
    Loads a sample dataset from the designated test_data_dir for use in
    testing.
    """
    args = args or ()
    kwargs = kwargs or {}
<<<<<<< HEAD
=======
    kwargs.setdefault("unit_system", "code")
>>>>>>> 53b2d0aa
    path = ytcfg.get("yt", "test_data_dir")
    if isinstance(ds_fn, Dataset):
        return ds_fn
    if not os.path.isdir(path):
        return False
    if cls is None:
        ds = load(ds_fn, *args, **kwargs)
    else:
        ds = cls(os.path.join(path, ds_fn), *args, **kwargs)
    ds.index
    return ds


def requires_ds(ds_fn, file_check=False):
    r"""
    Meta-wrapper for specifying required data for a test and
    checking if said data exists.
    """

    def ffalse(func):
        @functools.wraps(func)
        def skip(*args, **kwargs):
            msg = "{} not found, skipping {}.".format(ds_fn, func.__name__)
            pytest.fail(msg)

        return skip

    def ftrue(func):
        @functools.wraps(func)
        def true_wrapper(*args, **kwargs):
<<<<<<< HEAD
            return func(*args, **kwargs)
=======
            return func

>>>>>>> 53b2d0aa
        return true_wrapper

    if not can_run_ds(ds_fn, file_check):
        return ffalse
    else:
        return ftrue


def requires_sim(sim_fn, sim_type, file_check=False):
    r"""
    Meta-wrapper for specifying a required simulation for a test and
    checking if said simulation exists.
    """

    def ffalse(func):
        @functools.wraps(func)
        def skip(*args, **kwargs):
            msg = "{} not found, skipping {}.".format(sim_fn, func.__name__)
            pytest.fail(msg)

        return skip

    def ftrue(func):
        @functools.wraps(func)
        def true_wrapper(*args, **kwargs):
            return func

        return true_wrapper

    if not can_run_sim(sim_fn, sim_type, file_check):
        return ffalse
    else:
        return ftrue


def create_obj(ds, obj_type):
    # obj_type should be tuple of
    #  ( obj_name, ( args ) )
    if obj_type is None:
        return ds.all_data()
    cls = getattr(ds, obj_type[0])
    obj = cls(*obj_type[1])
    return obj


def compare_unit_attributes(ds1, ds2):
    r"""
    Checks to make sure that the length, mass, time, velocity, and
    magnetic units are the same for two different dataset objects.
    """
    attrs = ("length_unit", "mass_unit", "time_unit", "velocity_unit", "magnetic_unit")
    for attr in attrs:
        u1 = getattr(ds1, attr, None)
        u2 = getattr(ds2, attr, None)
        assert u1 == u2


def fake_halo_catalog(data):
    filename = "catalog.0.h5"
    ftypes = dict((field, ".") for field in data)
    extra_attrs = {"data_type": "halo_catalog", "num_halos": data["particle_mass"].size}
    ds = {
        "cosmological_simulation": 1,
        "omega_lambda": 0.7,
        "omega_matter": 0.3,
        "hubble_constant": 0.7,
        "current_redshift": 0,
        "current_time": YTQuantity(1, "yr"),
        "domain_left_edge": YTArray(np.zeros(3), "cm"),
        "domain_right_edge": YTArray(np.ones(3), "cm"),
    }
    save_as_dataset(ds, filename, data, field_types=ftypes, extra_attrs=extra_attrs)
    return filename


def _create_plot_window_attribute_plot(ds, ptype, field, axis, pkwargs=None):
    r"""
    Convenience function used in plot_window_attribute_test.

    Parameters
    ----------
    ds : Dataset
        The Dataset object from which the plotting data is taken.

    ptype : string
        Type of plot to make (e.g., SlicePlot).

    field : yt field
        The field (e.g, density) to plot.

    axis : int
        The plot axis to plot or project along.

    pkwargs : dict
        Any keywords to be passed when creating the plot.
    """
    if ptype is None:
        raise RuntimeError("Must explicitly request a plot type")
    cls = getattr(pw, ptype, None)
    if cls is None:
        cls = getattr(particle_plots, ptype)
    plot = cls(*(ds, axis, field), **pkwargs)
    return plot


def _create_phase_plot_attribute_plot(
    data_source, x_field, y_field, z_field, plot_type, plot_kwargs=None
):
    r"""
    Convenience function used in phase_plot_attribute_test.

    Parameters
    ----------
    data_source : Dataset object
        The Dataset object from which the plotting data is taken.

    x_field : yt field
        Field to plot on x-axis.

    y_field : yt field
        Field to plot on y-axis.

    z_field : yt field
        Field to plot on z-axis.

    plot_type : string
        Type of plot to make (e.g., SlicePlot).

    plot_kwargs : dict
        Any keywords to be passed when creating the plot.
    """
    if plot_type is None:
        raise RuntimeError("Must explicitly request a plot type")
    cls = getattr(profile_plotter, plot_type, None)
    if cls is None:
        cls = getattr(particle_plots, plot_type)
    plot = cls(*(data_source, x_field, y_field, z_field), **plot_kwargs)
    return plot


def get_parameterization(fname):
    try:
        ds = data_dir_load(fname)
        fields = ds.field_list
        ids = [str(i) for i in range(len(ds.field_list))]
        return [fields, ids]
    except YTOutputNotIdentified:
        return [[pytest.param(None, marks=pytest.mark.skip),], ['skipped',]]


def compare_image_lists(new_result, old_result, decimals):
    fns = []
    for i in range(2):
        tmpfd, tmpname = tempfile.mkstemp(suffix='.png')
        os.close(tmpfd)
        fns.append(tmpname)
    num_images = len(old_result)
    assert(num_images > 0)
    for i in range(num_images):
        mpimg.imsave(fns[0], np.loads(zlib.decompress(old_result[i])))
        mpimg.imsave(fns[1], np.loads(zlib.decompress(new_result[i])))
        results = compare_images(fns[0], fns[1], 10**(-decimals))
        if results is not None:
            if os.environ.get("JENKINS_HOME") is not None:
                tempfiles = [line.strip() for line in results.split('\n')
                             if line.endswith(".png")]
                for fn in tempfiles:
                    sys.stderr.write("\n[[ATTACHMENT|{}]]".format(fn))
                sys.stderr.write('\n')
        assert_equal(results, None, results)
        for fn in fns:
            os.remove(fn)<|MERGE_RESOLUTION|>--- conflicted
+++ resolved
@@ -25,7 +25,6 @@
 from yt.data_objects.selection_data_containers import YTRegion
 from yt.data_objects.static_output import Dataset
 from yt.frontends.ytdata.api import save_as_dataset
-<<<<<<< HEAD
 from yt.testing import assert_equal
 from yt.units.yt_array import YTArray, YTQuantity
 from yt.utilities.exceptions import YTOutputNotIdentified
@@ -33,10 +32,6 @@
 import yt.visualization.particle_plots as particle_plots
 import yt.visualization.plot_window as pw
 import yt.visualization.profile_plotter as profile_plotter
-=======
-from yt.units.yt_array import YTArray, YTQuantity
-from yt.utilities.exceptions import YTOutputNotIdentified
->>>>>>> 53b2d0aa
 from yt.visualization.volume_rendering.scene import Scene
 
 
@@ -140,23 +135,8 @@
     # results in case those are to be saved
     hashed_results = {}
     for test_name, test_value in results.items():
-<<<<<<< HEAD
         hashed_results[test_name] = generate_hash(test_value)
     return hashed_results
-=======
-        # These tests have issues with python-specific anchors and so
-        # are already hashed
-        # (see their definitions in yt/utilites/answer_testing/answer_tests.py)
-        if test_name in [
-            "projection_values",
-            "pixelized_projection_values",
-            "grid_values",
-        ]:
-            continue
-        else:
-            results[test_name] = generate_hash(test_value)
-    return results
->>>>>>> 53b2d0aa
 
 
 def _hash_dict(data):
@@ -264,12 +244,7 @@
     # Compare
     _check_vals(data, savedData)
 
-<<<<<<< HEAD
 def _handle_hashes(answer_file, hashes, answer_store):
-=======
-
-def _handle_hashes(save_dir_name, fname, hashes, answer_store):
->>>>>>> 53b2d0aa
     r"""
     Driver function for deciding whether to save the test results or
     compare them to already saved results.
@@ -452,10 +427,6 @@
     """
     args = args or ()
     kwargs = kwargs or {}
-<<<<<<< HEAD
-=======
-    kwargs.setdefault("unit_system", "code")
->>>>>>> 53b2d0aa
     path = ytcfg.get("yt", "test_data_dir")
     if isinstance(ds_fn, Dataset):
         return ds_fn
@@ -486,12 +457,7 @@
     def ftrue(func):
         @functools.wraps(func)
         def true_wrapper(*args, **kwargs):
-<<<<<<< HEAD
             return func(*args, **kwargs)
-=======
-            return func
-
->>>>>>> 53b2d0aa
         return true_wrapper
 
     if not can_run_ds(ds_fn, file_check):
