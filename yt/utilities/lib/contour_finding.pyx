"""
A two-pass contour finding algorithm



"""

#-----------------------------------------------------------------------------
# Copyright (c) 2013, yt Development Team.
#
# Distributed under the terms of the Modified BSD License.
#
# The full license is in the file COPYING.txt, distributed with this software.
#-----------------------------------------------------------------------------

import numpy as np
cimport numpy as np
cimport cython
from libc.stdlib cimport malloc, free, realloc
from yt.geometry.selection_routines cimport \
    SelectorObject, AlwaysSelector, OctreeSubsetSelector, \
    anyfloat
from yt.utilities.lib.fp_utils cimport imax
from yt.geometry.oct_container cimport \
    OctreeContainer, OctInfo
from yt.geometry.oct_visitors cimport \
    Oct
<<<<<<< HEAD
from .amr_kdtools cimport _find_node, Node
from .grid_traversal cimport VolumeContainer, PartitionedGrid
=======
from .amr_kdtools cimport Node
from .partitioned_grid cimport \
    PartitionedGrid
from .volume_container cimport \
    VolumeContainer, vc_index, vc_pos_index
>>>>>>> e0ce613e
import sys

cdef inline ContourID *contour_create(np.int64_t contour_id,
                               ContourID *prev = NULL):
    node = <ContourID *> malloc(sizeof(ContourID))
    #print "Creating contour with id", contour_id
    node.contour_id = contour_id
    node.next = node.parent = NULL
    node.prev = prev
    node.count = 1
    if prev != NULL: prev.next = node
    return node

cdef inline void contour_delete(ContourID *node):
    if node.prev != NULL: node.prev.next = node.next
    if node.next != NULL: node.next.prev = node.prev
    free(node)

cdef inline ContourID *contour_find(ContourID *node):
    cdef ContourID *temp
    cdef ContourID *root
    root = node
    # First we find the root
    while root.parent != NULL and root.parent != root:
        root = root.parent
    if root == root.parent: root.parent = NULL
    # Now, we update everything along the tree.
    # So now everything along the line to the root has the parent set to the
    # root.
    while node.parent != NULL:
        temp = node.parent
        root.count += node.count
        node.count = 0
        node.parent = root
        node = temp
    return root

cdef inline void contour_union(ContourID *node1, ContourID *node2):
    if node1 == node2:
        return
    node1 = contour_find(node1)
    node2 = contour_find(node2)
    if node1 == node2:
        return
    cdef ContourID *pri
    cdef ContourID *sec
    if node1.count > node2.count:
        pri = node1
        sec = node2
    elif node2.count > node1.count:
        pri = node2
        sec = node1
    # might be a tie
    elif node1.contour_id < node2.contour_id:
        pri = node1
        sec = node2
    else:
        pri = node2
        sec = node1
    pri.count += sec.count
    sec.count = 0
    sec.parent = pri

cdef inline int candidate_contains(CandidateContour *first,
                            np.int64_t contour_id,
                            np.int64_t join_id = -1):
    while first != NULL:
        if first.contour_id == contour_id \
            and first.join_id == join_id: return 1
        first = first.next
    return 0

cdef inline CandidateContour *candidate_add(CandidateContour *first,
                                     np.int64_t contour_id,
                                     np.int64_t join_id = -1):
    cdef CandidateContour *node
    node = <CandidateContour *> malloc(sizeof(CandidateContour))
    node.contour_id = contour_id
    node.join_id = join_id
    node.next = first
    return node

cdef class ContourTree:
    # This class is essentially a Union-Find algorithm.  What we want to do is
    # to, given a connection between two objects, identify the unique ID for
    # those two objects.  So what we have is a collection of contours, and they
    # eventually all get joined and contain lots of individual IDs.  But it's
    # easy to find the *first* contour, i.e., the primary ID, for each of the
    # subsequent IDs.
    #
    # This means that we can connect id 202483 to id 2472, and if id 2472 is
    # connected to id 143, the connection will *actually* be from 202483 to
    # 143.  In this way we can speed up joining things and knowing their
    # "canonical" id.
    #
    # This is a multi-step process, since we first want to connect all of the
    # contours, then we end up wanting to coalesce them, and ultimately we join
    # them at the end.  The join produces a table that maps the initial to the
    # final, and we can go through and just update all of those.
    cdef ContourID *first
    cdef ContourID *last

    def clear(self):
        # Here, we wipe out ALL of our contours, but not the pointers to them
        cdef ContourID *cur
        cdef ContourID *next
        cur = self.first
        while cur != NULL:
            next = cur.next
            free(cur)
            cur = next
        self.first = self.last = NULL

    def __init__(self):
        self.first = self.last = NULL

    @cython.boundscheck(False)
    @cython.wraparound(False)
    def add_contours(self, np.ndarray[np.int64_t, ndim=1] contour_ids):
        # This adds new contours, from the given contour IDs, to the tree.
        # Each one can be connected to a parent, as well as to next/prev in the
        # set of contours belonging to this tree.
        cdef int i, n
        n = contour_ids.shape[0]
        cdef ContourID *cur = self.last
        for i in range(n):
            #print i, contour_ids[i]
            cur = contour_create(contour_ids[i], cur)
            if self.first == NULL: self.first = cur
        self.last = cur

    def add_contour(self, np.int64_t contour_id):
        self.last = contour_create(contour_id, self.last)

    def cull_candidates(self, np.ndarray[np.int64_t, ndim=3] candidates):
        # This function looks at each preliminary contour ID belonging to a
        # given collection of values, and then if need be it creates a new
        # contour for it.
        cdef int i, j, k, ni, nj, nk, nc
        cdef CandidateContour *first = NULL
        cdef CandidateContour *temp
        cdef np.int64_t cid
        nc = 0
        ni = candidates.shape[0]
        nj = candidates.shape[1]
        nk = candidates.shape[2]
        for i in range(ni):
            for j in range(nj):
                for k in range(nk):
                    cid = candidates[i,j,k]
                    if cid == -1: continue
                    if candidate_contains(first, cid) == 0:
                        nc += 1
                        first = candidate_add(first, cid)
        cdef np.ndarray[np.int64_t, ndim=1] contours
        contours = np.empty(nc, dtype="int64")
        i = 0
        # This removes all the temporary contours for this set of contours and
        # instead constructs a final list of them.
        while first != NULL:
            contours[i] = first.contour_id
            i += 1
            temp = first.next
            free(first)
            first = temp
        return contours

    def cull_joins(self, np.ndarray[np.int64_t, ndim=2] cjoins):
        # This coalesces contour IDs, so that we have only the final name
        # resolutions -- the .join_id from a candidate.  So many items will map
        # to a single join_id.
        cdef int i, ni, nc
        cdef CandidateContour *first = NULL
        cdef CandidateContour *temp
        cdef np.int64_t cid1, cid2
        nc = 0
        ni = cjoins.shape[0]
        for i in range(ni):
            cid1 = cjoins[i,0]
            cid2 = cjoins[i,1]
            if cid1 == -1: continue
            if cid2 == -1: continue
            if candidate_contains(first, cid1, cid2) == 0:
                nc += 1
                first = candidate_add(first, cid1, cid2)
        cdef np.ndarray[np.int64_t, ndim=2] contours
        contours = np.empty((nc,2), dtype="int64")
        i = 0
        while first != NULL:
            contours[i,0] = first.contour_id
            contours[i,1] = first.join_id
            i += 1
            temp = first.next
            free(first)
            first = temp
        return contours

    @cython.boundscheck(False)
    @cython.wraparound(False)
    def add_joins(self, np.ndarray[np.int64_t, ndim=2] join_tree):
        cdef int i, n, ins
        cdef np.int64_t cid1, cid2
        # Okay, this requires lots of iteration, unfortunately
        cdef ContourID *cur
        cdef ContourID *c1
        cdef ContourID *c2
        n = join_tree.shape[0]
        #print "Counting"
        #print "Checking", self.count()
        for i in range(n):
            ins = 0
            cid1 = join_tree[i, 0]
            cid2 = join_tree[i, 1]
            c1 = c2 = NULL
            cur = self.first
            #print "Looking for ", cid1, cid2
            while c1 == NULL or c2 == NULL:
                if cur.contour_id == cid1:
                    c1 = contour_find(cur)
                if cur.contour_id == cid2:
                    c2 = contour_find(cur)
                ins += 1
                cur = cur.next
                if cur == NULL: break
            if c1 == NULL or c2 == NULL:
                if c1 == NULL: print "  Couldn't find ", cid1
                if c2 == NULL: print "  Couldn't find ", cid2
                print "  Inspected ", ins
                raise RuntimeError
            else:
                c1.count = c2.count = 0
                contour_union(c1, c2)

    def count(self):
        cdef int n = 0
        cdef ContourID *cur = self.first
        while cur != NULL:
            cur = cur.next
            n += 1
        return n

    @cython.boundscheck(False)
    @cython.wraparound(False)
    def export(self):
        cdef int n = self.count()
        cdef ContourID *cur
        cdef ContourID *root
        cur = self.first
        cdef np.ndarray[np.int64_t, ndim=2] joins
        joins = np.empty((n, 2), dtype="int64")
        n = 0
        while cur != NULL:
            root = contour_find(cur)
            joins[n, 0] = cur.contour_id
            joins[n, 1] = root.contour_id
            cur = cur.next
            n += 1
        return joins

    def __dealloc__(self):
        self.clear()

cdef class TileContourTree:
    cdef np.float64_t min_val
    cdef np.float64_t max_val

    def __init__(self, np.float64_t min_val, np.float64_t max_val):
        self.min_val = min_val
        self.max_val = max_val

    @cython.boundscheck(False)
    @cython.wraparound(False)
    def identify_contours(self, np.ndarray[np.float64_t, ndim=3] values,
                                np.ndarray[np.int64_t, ndim=3] contour_ids,
                                np.ndarray[np.uint8_t, ndim=3] mask,
                                np.int64_t start):
        # This just looks at neighbor values and tries to identify which zones
        # are touching by face within a given brick.
        cdef int i, j, k, ni, nj, nk, offset
        cdef int off_i, off_j, off_k, oi, ok, oj
        cdef ContourID *cur = NULL
        cdef ContourID *c1
        cdef ContourID *c2
        cdef np.float64_t v
        cdef np.int64_t nc
        ni = values.shape[0]
        nj = values.shape[1]
        nk = values.shape[2]
        nc = 0
        cdef ContourID **container = <ContourID**> malloc(
                sizeof(ContourID*)*ni*nj*nk)
        for i in range(ni*nj*nk): container[i] = NULL
        for i in range(ni):
            for j in range(nj):
                for k in range(nk):
                    v = values[i,j,k]
                    if mask[i,j,k] == 0: continue
                    if v < self.min_val or v > self.max_val: continue
                    nc += 1
                    c1 = contour_create(nc + start)
                    cur = container[i*nj*nk + j*nk + k] = c1
                    for oi in range(3):
                        off_i = oi - 1 + i
                        if not (0 <= off_i < ni): continue
                        for oj in range(3):
                            off_j = oj - 1 + j
                            if not (0 <= off_j < nj): continue
                            for ok in range(3):
                                if oi == oj == ok == 1: continue
                                off_k = ok - 1 + k
                                if not (0 <= off_k < nk): continue
                                if off_k > k and off_j > j and off_i > i:
                                    continue
                                offset = off_i*nj*nk + off_j*nk + off_k
                                c2 = container[offset]
                                if c2 == NULL: continue
                                c2 = contour_find(c2)
                                cur.count = c2.count = 0
                                contour_union(cur, c2)
                                cur = contour_find(cur)
        for i in range(ni):
            for j in range(nj):
                for k in range(nk):
                    c1 = container[i*nj*nk + j*nk + k]
                    if c1 == NULL: continue
                    c1 = contour_find(c1)
                    contour_ids[i,j,k] = c1.contour_id

        for i in range(ni*nj*nk):
            if container[i] != NULL: free(container[i])
        free(container)
        return nc

@cython.boundscheck(False)
@cython.wraparound(False)
def link_node_contours(Node trunk, contours, ContourTree tree,
        np.ndarray[np.int64_t, ndim=1] node_ids):
    cdef int n_nodes = node_ids.shape[0]
    cdef np.int64_t node_ind
    cdef VolumeContainer **vcs = <VolumeContainer **> malloc(
        sizeof(VolumeContainer*) * n_nodes)
    cdef int i
    cdef PartitionedGrid pg
    for i in range(n_nodes):
        pg = contours[node_ids[i]][2]
        vcs[i] = pg.container
    cdef np.ndarray[np.uint8_t] examined = np.zeros(n_nodes, "uint8")
    for _, cinfo in sorted(contours.items(), key = lambda a: -a[1][0]):
        _, node_ind, pg, _ = cinfo
        construct_boundary_relationships(trunk, tree, node_ind,
            examined, vcs, node_ids)
        examined[node_ind] = 1

cdef inline void get_spos(VolumeContainer *vc, int i, int j, int k,
                          int axis, np.float64_t *spos):
    spos[0] = vc.left_edge[0] + i * vc.dds[0]
    spos[1] = vc.left_edge[1] + j * vc.dds[1]
    spos[2] = vc.left_edge[2] + k * vc.dds[2]
    spos[axis] += 0.5 * vc.dds[axis]

cdef inline int spos_contained(VolumeContainer *vc, np.float64_t *spos):
    cdef int i
    for i in range(3):
        if spos[i] <= vc.left_edge[i] or spos[i] >= vc.right_edge[i]: return 0
    return 1

@cython.cdivision(True)
@cython.boundscheck(False)
@cython.wraparound(False)
cdef void construct_boundary_relationships(Node trunk, ContourTree tree,
                np.int64_t nid, np.ndarray[np.uint8_t, ndim=1] examined,
                VolumeContainer **vcs,
                np.ndarray[np.int64_t, ndim=1] node_ids):
    # We only look at the boundary and find the nodes next to it.
    # Contours is a dict, keyed by the node.id.
    cdef int i, j, off_i, off_j, oi, oj, ax, ax0, ax1, n1, n2
    cdef np.int64_t c1, c2
    cdef Node adj_node
    cdef VolumeContainer *vc1
    cdef VolumeContainer *vc0 = vcs[nid]
    cdef int s = (vc0.dims[1]*vc0.dims[0]
                + vc0.dims[0]*vc0.dims[2]
                + vc0.dims[1]*vc0.dims[2]) * 18
    # We allocate an array of fixed (maximum) size
    cdef np.int64_t[:,:,:] data0, data1
    data0 = np.asarray(vc0.data[0,:,:,:]).view("int64")
    data1 = np.asarray(vc1.data[0,:,:,:]).view("int64")
    cdef np.ndarray[np.int64_t, ndim=2] joins = np.zeros((s, 2), dtype="int64")
    cdef int ti = 0, side, m1, m2, index
    cdef int pos[3]
    cdef int my_pos[3], o_pos[3]
    cdef np.float64_t spos[3]

    for ax in range(3):
        ax0 = (ax + 1) % 3
        ax1 = (ax + 2) % 3
        n1 = vc0.dims[ax0]
        n2 = vc0.dims[ax1]
        for i in range(n1):
            for j in range(n2):
                for off_i in range(3):
                    oi = off_i - 1
                    if i == 0 and oi == -1: continue
                    if i == n1 - 1 and oi == 1: continue
                    for off_j in range(3):
                        oj = off_j - 1
                        if j == 0 and oj == -1: continue
                        if j == n2 - 1 and oj == 1: continue
                        pos[ax0] = i + oi
                        pos[ax1] = j + oj
                        my_pos[ax0] = i
                        my_pos[ax1] = j
                        for side in range(2):
                            # We go off each end of the block.
                            if side == 0:
                                pos[ax] = -1
                                my_pos[ax] = 0
                            else:
                                pos[ax] = vc0.dims[ax]
                                my_pos[ax] = vc0.dims[ax]-1
                            get_spos(vc0, pos[0], pos[1], pos[2], ax, spos)
                            adj_node = trunk._find_node(spos)
                            vc1 = vcs[adj_node.node_ind]
                            if spos_contained(vc1, spos):
                                m1 = vc0.mask[my_pos[0], my_pos[1], my_pos[2]]
                                c1 = data0[my_pos[0], my_pos[1], my_pos[2]]
                                for index in range(3):
                                    o_pos[index] = <int> ((spos[i] -
                                    vc1.left_edge[i]) * vc1.idds[i])
                                m2 = vc1.mask[o_pos[0], o_pos[1], o_pos[2]]
                                c2 = data1[o_pos[0], o_pos[1], o_pos[2]]
                                if m1 == 1 and m2 == 1 and c1 > -1 and c2 > -1:
                                    if examined[adj_node.node_ind] == 0:
                                        joins[ti,0] = i64max(c1,c2)
                                        joins[ti,1] = i64min(c1,c2)
                                    else:
                                        joins[ti,0] = c1
                                        joins[ti,1] = c2
                                    ti += 1

    if ti == 0: return
    new_joins = tree.cull_joins(joins[:ti,:])
    tree.add_joins(new_joins)

@cython.boundscheck(False)
@cython.wraparound(False)
def update_joins(np.ndarray[np.int64_t, ndim=2] joins,
                 np.ndarray[np.int64_t, ndim=3] contour_ids,
                 np.ndarray[np.int64_t, ndim=1] final_joins):
    cdef int j, nj, nf
    cdef int ci, cj, ck
    nj = joins.shape[0]
    nf = final_joins.shape[0]
    for ci in range(contour_ids.shape[0]):
        for cj in range(contour_ids.shape[1]):
            for ck in range(contour_ids.shape[2]):
                if contour_ids[ci,cj,ck] == -1: continue
                for j in range(nj):
                    if contour_ids[ci,cj,ck] == joins[j,0]:
                        contour_ids[ci,cj,ck] = joins[j,1]
                        break
                for j in range(nf):
                    if contour_ids[ci,cj,ck] == final_joins[j]:
                        contour_ids[ci,cj,ck] = j + 1
                        break

cdef class FOFNode:
    cdef np.int64_t tag, count
    def __init__(self, np.int64_t tag):
        self.tag = tag
        self.count = 0

cdef class ParticleContourTree(ContourTree):
    cdef np.float64_t linking_length, linking_length2
    cdef np.float64_t DW[3]
    cdef np.float64_t DLE[3]
    cdef np.float64_t DRE[3]
    cdef bint periodicity[3]
    cdef int minimum_count

    def __init__(self, linking_length, periodicity = (True, True, True),
                 int minimum_count = 8):
        cdef int i
        self.linking_length = linking_length
        self.linking_length2 = linking_length * linking_length
        self.first = self.last = NULL
        for i in range(3):
            self.periodicity[i] = periodicity[i]
        self.minimum_count = minimum_count

    @cython.cdivision(True)
    @cython.boundscheck(False)
    @cython.wraparound(False)
    def identify_contours(self, OctreeContainer octree,
                                np.ndarray[np.int64_t, ndim=1] dom_ind,
                                np.ndarray[anyfloat, ndim=2] positions,
                                np.ndarray[np.int64_t, ndim=1] particle_ids,
                                int domain_id, int domain_offset):
        cdef np.ndarray[np.int64_t, ndim=1] pdoms, pcount, pind, doff
        cdef np.float64_t pos[3]
        cdef Oct *oct = NULL
        cdef Oct **neighbors = NULL
        cdef OctInfo oi
        cdef ContourID *c0
        cdef np.int64_t moff = octree.get_domain_offset(domain_id + domain_offset)
        cdef np.int64_t i, j, k, n, nneighbors = -1, pind0, offset
        cdef int counter = 0
        cdef int verbose = 0
        pcount = np.zeros_like(dom_ind)
        doff = np.zeros_like(dom_ind) - 1
        # First, we find the oct for each particle.
        pdoms = np.zeros(positions.shape[0], dtype="int64")
        pdoms -= -1
        # First we allocate our container
        cdef ContourID **container = <ContourID**> malloc(
            sizeof(ContourID*) * positions.shape[0])
        for i in range(3):
            self.DW[i] = (octree.DRE[i] - octree.DLE[i])
            self.DLE[i] = octree.DLE[i]
            self.DRE[i] = octree.DRE[i]
        for i in range(positions.shape[0]):
            counter += 1
            container[i] = NULL
            for j in range(3):
                pos[j] = positions[i, j]
            oct = octree.get(pos, NULL)
            if oct == NULL or (domain_id > 0 and oct.domain != domain_id):
                continue
            offset = oct.domain_ind - moff
            pcount[offset] += 1
            pdoms[i] = offset
        pind = np.argsort(pdoms)
        cdef np.int64_t *ipind = <np.int64_t*> pind.data
        cdef anyfloat *fpos = <anyfloat*> positions.data
        # pind is now the pointer into the position and particle_ids array.
        for i in range(positions.shape[0]):
            offset = pdoms[pind[i]]
            if doff[offset] < 0:
                doff[offset] = i
        del pdoms
        cdef int nsize = 27
        cdef np.int64_t *nind = <np.int64_t *> malloc(sizeof(np.int64_t)*nsize)
        counter = 0
        cdef np.int64_t frac = <np.int64_t> (doff.shape[0] / 20.0)
        if verbose == 1: print >> sys.stderr, "Will be outputting every", frac
        for i in range(doff.shape[0]):
            if verbose == 1 and counter >= frac:
                counter = 0
                print >> sys.stderr, "FOF-ing % 5.1f%% done" % ((100.0 * i)/doff.size)
            counter += 1
            # Any particles found for this oct?
            if doff[i] < 0: continue
            offset = pind[doff[i]]
            # This can probably be replaced at some point with a faster lookup.
            for j in range(3):
                pos[j] = positions[offset, j]
            oct = octree.get(pos, &oi)
            if oct == NULL or (domain_id > 0 and oct.domain != domain_id):
                continue
            # Now we have our primary oct, so we will get its neighbors.
            neighbors = octree.neighbors(&oi, &nneighbors, oct,
                                self.periodicity)
            # Now we have all our neighbors.  And, we should be set for what
            # else we need to do.
            if nneighbors > nsize:
                nind = <np.int64_t *> realloc(
                    nind, sizeof(np.int64_t)*nneighbors)
                nsize = nneighbors
            for j in range(nneighbors):
                nind[j] = neighbors[j].domain_ind - moff
                for n in range(j):
                    if nind[j] == nind[n]:
                        nind[j] = -1
                    break
            # This is allocated by the neighbors function, so we deallocate it.
            free(neighbors)
            # We might know that all our internal particles are linked.
            # Otherwise, we look at each particle.
            for j in range(pcount[i]):
                # Note that this offset is the particle index
                pind0 = pind[doff[i] + j]
                # Look at each neighboring oct
                for k in range(nneighbors):
                    if nind[k] == -1: continue
                    offset = doff[nind[k]]
                    if offset < 0: continue
                    # NOTE: doff[i] will not monotonically increase.  So we
                    # need a unique ID for each container that we are
                    # accessing.
                    self.link_particles(container,
                                        fpos, ipind,
                                        pcount[nind[k]],
                                        offset, pind0,
                                        doff[i] + j)
        cdef np.ndarray[np.int64_t, ndim=1] contour_ids
        contour_ids = np.ones(positions.shape[0], dtype="int64")
        contour_ids *= -1
        # Perform one last contour_find on each.  Note that we no longer need
        # to look at any of the doff or internal offset stuff.
        for i in range(positions.shape[0]):
            if container[i] == NULL: continue
            container[i] = contour_find(container[i])
        for i in range(positions.shape[0]):
            if container[i] == NULL: continue
            c0 = container[i]
            if c0.count < self.minimum_count: continue
            contour_ids[i] = particle_ids[pind[c0.contour_id]]
        free(container)
        del pind
        return contour_ids

    @cython.cdivision(True)
    @cython.boundscheck(False)
    @cython.wraparound(False)
    cdef void link_particles(self, ContourID **container,
                                   anyfloat *positions,
                                   np.int64_t *pind,
                                   np.int64_t pcount,
                                   np.int64_t noffset,
                                   np.int64_t pind0,
                                   np.int64_t poffset):
        # Now we look at each particle and evaluate it
        cdef np.float64_t pos0[3]
        cdef np.float64_t pos1[3]
        cdef np.float64_t edges[2][3]
        cdef int link
        cdef ContourID *c0
        cdef ContourID *c1
        cdef np.int64_t pind1
        cdef int i, j
        # We use pid here so that we strictly take new ones.
        # Note that pind0 will not monotonically increase, but
        c0 = container[pind0]
        if c0 == NULL:
            c0 = container[pind0] = contour_create(poffset, self.last)
            self.last = c0
            if self.first == NULL:
                self.first = c0
        c0 = container[pind0] = contour_find(c0)
        for i in range(3):
            # We make a very conservative guess here about the edges.
            pos0[i] = positions[pind0*3 + i]
            edges[0][i] = pos0[i] - self.linking_length*1.01
            edges[1][i] = pos0[i] + self.linking_length*1.01
            if edges[0][i] < self.DLE[i] or edges[0][i] > self.DRE[i]:
                # We skip this one, since we're close to the boundary
                edges[0][i] = -1e30
                edges[1][i] = 1e30
        # Lets set up some bounds for the particles.  Maybe we can get away
        # with reducing our number of calls to r2dist_early.
        for i in range(pcount):
            pind1 = pind[noffset + i]
            if pind1 == pind0: continue
            c1 = container[pind1]
            if c1 != NULL and c1.contour_id == c0.contour_id:
                # Already linked.
                continue
            for j in range(3):
                pos1[j] = positions[pind1*3 + j]
            link = r2dist_early(pos0, pos1, self.DW, self.periodicity,
                                self.linking_length2, edges)
            if link == 0: continue
            if c1 == NULL:
                c0.count += 1
                container[pind1] = c0
            elif c0.contour_id != c1.contour_id:
                contour_union(c0, c1)
                c0 = container[pind1] = container[pind0] = contour_find(c0)

@cython.cdivision(True)
@cython.boundscheck(False)
@cython.wraparound(False)
cdef inline int r2dist_early(np.float64_t ppos[3],
                             np.float64_t cpos[3],
                             np.float64_t DW[3],
                             bint periodicity[3],
                             np.float64_t max_r2,
                             np.float64_t edges[2][3]):
    cdef int i
    cdef np.float64_t r2, DR
    r2 = 0.0
    for i in range(3):
        if cpos[i] < edges[0][i]:
            return 0
        if cpos[i] > edges[1][i]:
            return 0
    for i in range(3):
        DR = (ppos[i] - cpos[i])
        if not periodicity[i]:
            pass
        elif (DR > DW[i]/2.0):
            DR -= DW[i]
        elif (DR < -DW[i]/2.0):
            DR += DW[i]
        r2 += DR * DR
        if r2 > max_r2: return 0
    return 1<|MERGE_RESOLUTION|>--- conflicted
+++ resolved
@@ -25,16 +25,11 @@
     OctreeContainer, OctInfo
 from yt.geometry.oct_visitors cimport \
     Oct
-<<<<<<< HEAD
-from .amr_kdtools cimport _find_node, Node
-from .grid_traversal cimport VolumeContainer, PartitionedGrid
-=======
 from .amr_kdtools cimport Node
 from .partitioned_grid cimport \
     PartitionedGrid
 from .volume_container cimport \
-    VolumeContainer, vc_index, vc_pos_index
->>>>>>> e0ce613e
+    VolumeContainer
 import sys
 
 cdef inline ContourID *contour_create(np.int64_t contour_id,
