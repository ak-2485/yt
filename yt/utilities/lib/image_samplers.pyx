# distutils: include_dirs = LIB_DIR
# distutils: extra_compile_args = OMP_ARGS
# distutils: extra_link_args = OMP_ARGS
# distutils: libraries = STD_LIBS
<<<<<<< HEAD
=======
# distutils: sources = FIXED_INTERP
# distutils: language = c++
>>>>>>> 666a76db
"""
Image sampler definitions



"""


import numpy as np

cimport cython
cimport lenses
from field_interpolation_tables cimport (
    FieldInterpolationTable,
    FIT_eval_transfer,
    FIT_eval_transfer_with_light,
    FIT_initialize_table,
)
from libc.math cimport sqrt
from libc.stdlib cimport free, malloc

from yt.utilities.lib.fp_utils cimport fclip, i64clip, imin

from .fixed_interpolator cimport (
    eval_gradient,
    fast_interpolate,
    offset_fill,
    offset_interpolate,
    trilinear_interpolate,
    vertex_interp,
)
from .grid_traversal cimport sampler_function, walk_volume

from yt.funcs import mylog

from ._octree_raytracing cimport RayInfo, _OctreeRayTracing


cdef extern from "platform_dep.h":
    long int lrint(double x) nogil

DEF Nch = 4

from cython.parallel import parallel, prange, threadid

from cpython.exc cimport PyErr_CheckSignals
from vec3_ops cimport L2_norm, dot, fma, subtract


cdef struct VolumeRenderAccumulator:
    int n_fits
    int n_samples
    FieldInterpolationTable *fits
    int field_table_ids[6]
    np.float64_t star_coeff
    np.float64_t star_er
    np.float64_t star_sigma_num
    np.float64_t *light_dir
    np.float64_t *light_rgba
    int grey_opacity


cdef class ImageSampler:
    def __init__(self,
                  np.float64_t[:,:,:] vp_pos,
                  np.float64_t[:,:,:] vp_dir,
                  np.ndarray[np.float64_t, ndim=1] center,
                  bounds,
                  np.ndarray[np.float64_t, ndim=3] image,
                  np.ndarray[np.float64_t, ndim=1] x_vec,
                  np.ndarray[np.float64_t, ndim=1] y_vec,
                  np.ndarray[np.float64_t, ndim=1] width,
                  str volume_method,
                  *args,
                  **kwargs):
        cdef int i

        self.volume_method = volume_method
        camera_data = kwargs.pop("camera_data", None)
        if camera_data is not None:
            self.camera_data = camera_data

        zbuffer = kwargs.pop("zbuffer", None)
        if zbuffer is None:
            zbuffer = np.ones((image.shape[0], image.shape[1]), "float64")

        image_used = np.zeros((image.shape[0], image.shape[1]), "int64")
        mesh_lines = np.zeros((image.shape[0], image.shape[1]), "int64")

        self.lens_type = kwargs.pop("lens_type", None)
        if self.lens_type == "plane-parallel":
            self.extent_function = lenses.calculate_extent_plane_parallel
            self.vector_function = lenses.generate_vector_info_plane_parallel
        else:
            if not (vp_pos.shape[0] == vp_dir.shape[0] == image.shape[0]) or \
               not (vp_pos.shape[1] == vp_dir.shape[1] == image.shape[1]):
                msg = "Bad lens shape / direction for %s\n" % (self.lens_type)
                msg += "Shapes: (%s - %s - %s) and (%s - %s - %s)" % (
                    vp_pos.shape[0], vp_dir.shape[0], image.shape[0],
                    vp_pos.shape[1], vp_dir.shape[1], image.shape[1])
                raise RuntimeError(msg)

            if camera_data is not None and self.lens_type == 'perspective':
                self.extent_function = lenses.calculate_extent_perspective
            else:
                self.extent_function = lenses.calculate_extent_null
            self.\
                vector_function = lenses.generate_vector_info_null

        # These assignments are so we can track the objects and prevent their
        # de-allocation from reference counts.  Note that we do this to the
        # "atleast_3d" versions.  Also, note that we re-assign the input
        # arguments.
        self.vp_pos = vp_pos
        self.vp_dir = vp_dir
        self.image = self.aimage = image
        self.acenter = center
        self.center = <np.float64_t *> center.data
        self.ax_vec = x_vec
        self.x_vec = <np.float64_t *> x_vec.data
        self.ay_vec = y_vec
        self.y_vec = <np.float64_t *> y_vec.data
        self.zbuffer = zbuffer
        self.azbuffer = np.asarray(zbuffer)
        self.image_used = image_used
        self.aimage_used = np.asarray(image_used)
        self.mesh_lines = mesh_lines
        self.amesh_lines = np.asarray(mesh_lines)
        self.nv[0] = image.shape[0]
        self.nv[1] = image.shape[1]
        for i in range(4): self.bounds[i] = bounds[i]
        self.pdx = (bounds[1] - bounds[0])/self.nv[0]
        self.pdy = (bounds[3] - bounds[2])/self.nv[1]
        for i in range(3):
            self.width[i] = width[i]

    def __call__(self, PartitionedGrid pg, **kwa):
        if self.volume_method == 'KDTree':
            return self.cast_through_kdtree(pg, **kwa)
        elif self.volume_method == 'Octree':
            return self.cast_through_octree(pg, **kwa)
        else:
            raise NotImplementedError(
                'Volume rendering has not been implemented for method: "%s"' %
                self.volume_method
            )

    @cython.boundscheck(False)
    @cython.wraparound(False)
    @cython.cdivision(True)
    def cast_through_kdtree(self, PartitionedGrid pg, int num_threads = 0):
        # This routine will iterate over all of the vectors and cast each in
        # turn.  Might benefit from a more sophisticated intersection check,
        # like http://courses.csusm.edu/cs697exz/ray_box.htm
        cdef int vi, vj, hit, i, j
        cdef VolumeContainer *vc = pg.container
        self.setup(pg)
        cdef np.float64_t *v_pos
        cdef np.float64_t *v_dir
        cdef np.float64_t max_t
        hit = 0
        cdef np.int64_t nx, ny, size
        cdef np.int64_t iter[4]
        self.extent_function(self, vc, iter)
        iter[0] = i64clip(iter[0]-1, 0, self.nv[0])
        iter[1] = i64clip(iter[1]+1, 0, self.nv[0])
        iter[2] = i64clip(iter[2]-1, 0, self.nv[1])
        iter[3] = i64clip(iter[3]+1, 0, self.nv[1])
        nx = (iter[1] - iter[0])
        ny = (iter[3] - iter[2])
        size = nx * ny
        cdef ImageAccumulator *idata
        cdef np.float64_t width[3]
        cdef int chunksize = 100
        for i in range(3):
            width[i] = self.width[i]
        with nogil, parallel(num_threads = num_threads):
            idata = <ImageAccumulator *> malloc(sizeof(ImageAccumulator))
            idata.supp_data = self.supp_data
            v_pos = <np.float64_t *> malloc(3 * sizeof(np.float64_t))
            v_dir = <np.float64_t *> malloc(3 * sizeof(np.float64_t))
            for j in prange(size, schedule="static", chunksize=chunksize):
                vj = j % ny
                vi = (j - vj) / ny + iter[0]
                vj = vj + iter[2]
                # Dynamically calculate the position
                self.vector_function(self, vi, vj, width, v_dir, v_pos)
                for i in range(Nch):
                    idata.rgba[i] = self.image[vi, vj, i]
                max_t = fclip(self.zbuffer[vi, vj], 0.0, 1.0)
                walk_volume(vc, v_pos, v_dir, self.sample,
                            (<void *> idata), NULL, max_t)
                if (j % (10*chunksize)) == 0:
                    with gil:
                        PyErr_CheckSignals()
                for i in range(Nch):
                    self.image[vi, vj, i] = idata.rgba[i]
            idata.supp_data = NULL
            free(idata)
            free(v_pos)
            free(v_dir)
        return hit

    @cython.boundscheck(False)
    @cython.wraparound(False)
    @cython.cdivision(True)
    def cast_through_octree(self, PartitionedGrid pg, _OctreeRayTracing oct, int num_threads = 0):
        cdef RayInfo[int]* ri
        self.setup(pg)

        cdef sampler_function* sampler = <sampler_function*> self.sample

        cdef np.int64_t nx, ny, size
        cdef VolumeContainer *vc
        cdef ImageAccumulator *idata

        nx = self.nv[0]
        ny = self.nv[1]
        size = nx * ny

        cdef int i, j, k, vi, vj, icell
        cdef int[3] index = [0, 0, 0]
        cdef int chunksize = 100

        cdef int n_fields = pg.container.n_fields

        cdef np.float64_t vp_dir_len

        mylog.debug('Integrating rays')
        with nogil, parallel(num_threads=num_threads):
            idata = <ImageAccumulator *> malloc(sizeof(ImageAccumulator))
            idata.supp_data = self.supp_data

            ri = new RayInfo[int]()

            vc = <VolumeContainer*> malloc(sizeof(VolumeContainer))
            vc.n_fields = 1
            vc.data = <np.float64_t**> malloc(sizeof(np.float64_t*))
            vc.mask = <np.uint8_t*> malloc(8*sizeof(np.uint8_t))
            # The actual dimensions are 2x2x2, but the sampler
            # assumes vertex-centred data for a 1x1x1 lattice (i.e.
            # 2^3 vertices)
            vc.dims[0] = 1
            vc.dims[1] = 1
            vc.dims[2] = 1
            for j in prange(size, schedule='static', chunksize=chunksize):
                vj = j % ny
                vi = (j - vj) / ny

                vp_dir_len = sqrt(
                    self.vp_dir[vi, vj, 0]**2 +
                    self.vp_dir[vi, vj, 1]**2 +
                    self.vp_dir[vi, vj, 2]**2)

                # Cast ray
                oct.oct.cast_ray(&self.vp_pos[vi, vj, 0], &self.vp_dir[vi, vj, 0],
                                 ri.keys, ri.t)
                # Contains the ordered indices of the cells hit by the ray
                # and the entry/exit t values
                if ri.keys.size() == 0:
                    continue

                for i in range(Nch):
                    idata.rgba[i] = 0
                for i in range(8):
                    vc.mask[i] = 1

                # Iterate over cells
                for i in range(ri.keys.size()):
                    icell = ri.keys[i]
                    for k in range(n_fields):
                        vc.data[k] = &pg.container.data[k][14*icell]

                    # Fill the volume container with the current boundaries
                    for k in range(3):
                        vc.left_edge[k] = pg.container.data[0][14*icell+8+k]
                        vc.right_edge[k] = pg.container.data[0][14*icell+11+k]
                        vc.dds[k] = (vc.right_edge[k] - vc.left_edge[k])
                        vc.idds[k] = 1/vc.dds[k]
                    # Now call the sampler
                    sampler(
                        vc,
                        &self.vp_pos[vi, vj, 0],
                        &self.vp_dir[vi, vj, 0],
                        ri.t[2*i  ]/vp_dir_len,
                        ri.t[2*i+1]/vp_dir_len,
                        index,
                        <void *> idata
                        )
                for i in range(Nch):
                    self.image[vi, vj, i] = idata.rgba[i]

                # Empty keys and t
                ri.keys.clear()
                ri.t.clear()

            del ri
            free(vc.data)
            free(vc.mask)
            free(vc)
            idata.supp_data = NULL
            free(idata)

        mylog.debug('Done integration')


    cdef void setup(self, PartitionedGrid pg):
        return

    @staticmethod
    cdef void sample(
                 VolumeContainer *vc,
                 np.float64_t v_pos[3],
                 np.float64_t v_dir[3],
                 np.float64_t enter_t,
                 np.float64_t exit_t,
                 int index[3],
                 void *data) nogil:
        return

    def ensure_code_unit_params(self, params):
        for param_name in ['center', 'vp_pos', 'vp_dir', 'width']:
            param = params[param_name]
            if hasattr(param, 'in_units'):
                params[param_name] = param.in_units('code_length')
        bounds = params['bounds']
        if hasattr(bounds[0], 'units'):
            params['bounds'] = tuple(b.in_units('code_length').d for b in bounds)

        return params

cdef class ProjectionSampler(ImageSampler):

    @staticmethod
    cdef void sample(
                 VolumeContainer *vc,
                 np.float64_t v_pos[3],
                 np.float64_t v_dir[3],
                 np.float64_t enter_t,
                 np.float64_t exit_t,
                 int index[3],
                 void *data) nogil:
        cdef ImageAccumulator *im = <ImageAccumulator *> data
        cdef int i
        cdef np.float64_t dl = (exit_t - enter_t)
        cdef int di = (index[0]*vc.dims[1]+index[1])*vc.dims[2]+index[2]
        for i in range(imin(4, vc.n_fields)):
            im.rgba[i] += vc.data[i][di] * dl


cdef class InterpolatedProjectionSampler(ImageSampler):
    def __cinit__(self,
                  np.ndarray vp_pos,
                  np.ndarray vp_dir,
                  np.ndarray[np.float64_t, ndim=1] center,
                  bounds,
                  np.ndarray[np.float64_t, ndim=3] image,
                  np.ndarray[np.float64_t, ndim=1] x_vec,
                  np.ndarray[np.float64_t, ndim=1] y_vec,
                  np.ndarray[np.float64_t, ndim=1] width,
                  str volume_method,
                  n_samples = 10,
                  **kwargs
        ):
        ImageSampler.__init__(self, vp_pos, vp_dir, center, bounds, image,
                               x_vec, y_vec, width, volume_method, **kwargs)
        # Now we handle tf_obj
        self.vra = <VolumeRenderAccumulator *> \
            malloc(sizeof(VolumeRenderAccumulator))
        self.vra.n_samples = n_samples
        self.supp_data = <void *> self.vra

    @cython.boundscheck(False)
    @cython.wraparound(False)
    @cython.cdivision(True)
    @staticmethod
    cdef void sample(
                     VolumeContainer *vc,
                     np.float64_t v_pos[3],
                     np.float64_t v_dir[3],
                     np.float64_t enter_t,
                     np.float64_t exit_t,
                     int index[3],
                     void *data) nogil:
        cdef ImageAccumulator *im = <ImageAccumulator *> data
        cdef VolumeRenderAccumulator *vri = <VolumeRenderAccumulator *> \
                im.supp_data
        # we assume this has vertex-centered data.
        cdef int offset = index[0] * (vc.dims[1] + 1) * (vc.dims[2] + 1) \
                        + index[1] * (vc.dims[2] + 1) + index[2]
        cdef np.float64_t dp[3]
        cdef np.float64_t ds[3]
        cdef np.float64_t dt = (exit_t - enter_t) / vri.n_samples
        cdef np.float64_t dvs[6]
        for i in range(3):
            dp[i] = (enter_t + 0.5 * dt) * v_dir[i] + v_pos[i]
            dp[i] -= index[i] * vc.dds[i] + vc.left_edge[i]
            dp[i] *= vc.idds[i]
            ds[i] = v_dir[i] * vc.idds[i] * dt
        for i in range(vri.n_samples):
            for j in range(vc.n_fields):
                dvs[j] = offset_interpolate(vc.dims, dp,
                        vc.data[j] + offset)
            for j in range(imin(3, vc.n_fields)):
                im.rgba[j] += dvs[j] * dt
            for j in range(3):
                dp[j] += ds[j]


cdef class VolumeRenderSampler(ImageSampler):
    def __cinit__(self,
                  np.ndarray vp_pos,
                  np.ndarray vp_dir,
                  np.ndarray[np.float64_t, ndim=1] center,
                  bounds,
                  np.ndarray[np.float64_t, ndim=3] image,
                  np.ndarray[np.float64_t, ndim=1] x_vec,
                  np.ndarray[np.float64_t, ndim=1] y_vec,
                  np.ndarray[np.float64_t, ndim=1] width,
                  str volume_method,
                  tf_obj,
                  n_samples = 10,
                  **kwargs
        ):
        ImageSampler.__init__(self, vp_pos, vp_dir, center, bounds, image,
                               x_vec, y_vec, width, volume_method, **kwargs)
        cdef int i
        cdef np.ndarray[np.float64_t, ndim=1] temp
        # Now we handle tf_obj
        self.vra = <VolumeRenderAccumulator *> \
            malloc(sizeof(VolumeRenderAccumulator))
        self.vra.fits = <FieldInterpolationTable *> \
            malloc(sizeof(FieldInterpolationTable) * 6)
        self.vra.n_fits = tf_obj.n_field_tables
        assert(self.vra.n_fits <= 6)
        self.vra.grey_opacity = getattr(tf_obj, "grey_opacity", 0)
        self.vra.n_samples = n_samples
        self.my_field_tables = []
        for i in range(self.vra.n_fits):
            temp = tf_obj.tables[i].y
            FIT_initialize_table(&self.vra.fits[i],
                      temp.shape[0],
                      <np.float64_t *> temp.data,
                      tf_obj.tables[i].x_bounds[0],
                      tf_obj.tables[i].x_bounds[1],
                      tf_obj.field_ids[i], tf_obj.weight_field_ids[i],
                      tf_obj.weight_table_ids[i])
            self.my_field_tables.append((tf_obj.tables[i],
                                         tf_obj.tables[i].y))
        for i in range(6):
            self.vra.field_table_ids[i] = tf_obj.field_table_ids[i]
        self.supp_data = <void *> self.vra

    @cython.boundscheck(False)
    @cython.wraparound(False)
    @cython.cdivision(True)
    @staticmethod
    cdef void sample(
                     VolumeContainer *vc,
                     np.float64_t v_pos[3],
                     np.float64_t v_dir[3],
                     np.float64_t enter_t,
                     np.float64_t exit_t,
                     int index[3],
                     void *data) nogil:
        cdef ImageAccumulator *im = <ImageAccumulator *> data
        cdef VolumeRenderAccumulator *vri = <VolumeRenderAccumulator *> \
                im.supp_data
        # we assume this has vertex-centered data.
        cdef int offset = index[0] * (vc.dims[1] + 1) * (vc.dims[2] + 1) \
                        + index[1] * (vc.dims[2] + 1) + index[2]
        cdef int cell_offset = index[0] * (vc.dims[1]) * (vc.dims[2]) \
                        + index[1] * (vc.dims[2]) + index[2]
        if vc.mask[cell_offset] != 1:
            return
        cdef np.float64_t dp[3]
        cdef np.float64_t ds[3]
        cdef np.float64_t dt = (exit_t - enter_t) / vri.n_samples
        cdef np.float64_t dvs[6]
        for i in range(3):
            dp[i] = (enter_t + 0.5 * dt) * v_dir[i] + v_pos[i]
            dp[i] -= index[i] * vc.dds[i] + vc.left_edge[i]
            dp[i] *= vc.idds[i]
            ds[i] = v_dir[i] * vc.idds[i] * dt
        for i in range(vri.n_samples):
            for j in range(vc.n_fields):
                dvs[j] = offset_interpolate(vc.dims, dp,
                        vc.data[j] + offset)
            FIT_eval_transfer(dt, dvs, im.rgba, vri.n_fits,
                    vri.fits, vri.field_table_ids, vri.grey_opacity)
            for j in range(3):
                dp[j] += ds[j]

    def __dealloc__(self):
        for i in range(self.vra.n_fits):
            free(self.vra.fits[i].d0)
            free(self.vra.fits[i].dy)
        free(self.vra.fits)
        free(self.vra)

cdef class LightSourceRenderSampler(ImageSampler):
    def __cinit__(self,
                  np.ndarray vp_pos,
                  np.ndarray vp_dir,
                  np.ndarray[np.float64_t, ndim=1] center,
                  bounds,
                  np.ndarray[np.float64_t, ndim=3] image,
                  np.ndarray[np.float64_t, ndim=1] x_vec,
                  np.ndarray[np.float64_t, ndim=1] y_vec,
                  np.ndarray[np.float64_t, ndim=1] width,
                  str volume_method,
                  tf_obj,
                  n_samples = 10,
                  light_dir=[1.,1.,1.],
                  light_rgba=[1.,1.,1.,1.],
                  **kwargs):
        ImageSampler.__init__(self, vp_pos, vp_dir, center, bounds, image,
                               x_vec, y_vec, width, volume_method, **kwargs)
        cdef int i
        cdef np.ndarray[np.float64_t, ndim=1] temp
        # Now we handle tf_obj
        self.vra = <VolumeRenderAccumulator *> \
            malloc(sizeof(VolumeRenderAccumulator))
        self.vra.fits = <FieldInterpolationTable *> \
            malloc(sizeof(FieldInterpolationTable) * 6)
        self.vra.n_fits = tf_obj.n_field_tables
        assert(self.vra.n_fits <= 6)
        self.vra.grey_opacity = getattr(tf_obj, "grey_opacity", 0)
        self.vra.n_samples = n_samples
        self.vra.light_dir = <np.float64_t *> malloc(sizeof(np.float64_t) * 3)
        self.vra.light_rgba = <np.float64_t *> malloc(sizeof(np.float64_t) * 4)
        light_dir /= np.sqrt(light_dir[0] * light_dir[0] +
                             light_dir[1] * light_dir[1] +
                             light_dir[2] * light_dir[2])
        for i in range(3):
            self.vra.light_dir[i] = light_dir[i]
        for i in range(4):
            self.vra.light_rgba[i] = light_rgba[i]
        self.my_field_tables = []
        for i in range(self.vra.n_fits):
            temp = tf_obj.tables[i].y
            FIT_initialize_table(&self.vra.fits[i],
                      temp.shape[0],
                      <np.float64_t *> temp.data,
                      tf_obj.tables[i].x_bounds[0],
                      tf_obj.tables[i].x_bounds[1],
                      tf_obj.field_ids[i], tf_obj.weight_field_ids[i],
                      tf_obj.weight_table_ids[i])
            self.my_field_tables.append((tf_obj.tables[i],
                                         tf_obj.tables[i].y))
        for i in range(6):
            self.vra.field_table_ids[i] = tf_obj.field_table_ids[i]
        self.supp_data = <void *> self.vra

    @cython.boundscheck(False)
    @cython.wraparound(False)
    @cython.cdivision(True)
    @staticmethod
    cdef void sample(
                     VolumeContainer *vc,
                     np.float64_t v_pos[3],
                     np.float64_t v_dir[3],
                     np.float64_t enter_t,
                     np.float64_t exit_t,
                     int index[3],
                     void *data) nogil:
        cdef ImageAccumulator *im = <ImageAccumulator *> data
        cdef VolumeRenderAccumulator *vri = <VolumeRenderAccumulator *> \
                im.supp_data
        # we assume this has vertex-centered data.
        cdef int offset = index[0] * (vc.dims[1] + 1) * (vc.dims[2] + 1) \
                        + index[1] * (vc.dims[2] + 1) + index[2]
        cdef np.float64_t dp[3]
        cdef np.float64_t ds[3]
        cdef np.float64_t dt = (exit_t - enter_t) / vri.n_samples
        cdef np.float64_t dvs[6]
        cdef np.float64_t *grad
        grad = <np.float64_t *> malloc(3 * sizeof(np.float64_t))
        for i in range(3):
            dp[i] = (enter_t + 0.5 * dt) * v_dir[i] + v_pos[i]
            dp[i] -= index[i] * vc.dds[i] + vc.left_edge[i]
            dp[i] *= vc.idds[i]
            ds[i] = v_dir[i] * vc.idds[i] * dt
        for i in range(vri.n_samples):
            for j in range(vc.n_fields):
                dvs[j] = offset_interpolate(vc.dims, dp,
                        vc.data[j] + offset)
            eval_gradient(vc.dims, dp, vc.data[0] + offset, grad)
            FIT_eval_transfer_with_light(dt, dvs, grad,
                    vri.light_dir, vri.light_rgba,
                    im.rgba, vri.n_fits,
                    vri.fits, vri.field_table_ids, vri.grey_opacity)
            for j in range(3):
                dp[j] += ds[j]
        free(grad)


    def __dealloc__(self):
        for i in range(self.vra.n_fits):
            free(self.vra.fits[i].d0)
            free(self.vra.fits[i].dy)
        free(self.vra.light_dir)
        free(self.vra.light_rgba)
        free(self.vra.fits)
        free(self.vra)<|MERGE_RESOLUTION|>--- conflicted
+++ resolved
@@ -2,11 +2,7 @@
 # distutils: extra_compile_args = OMP_ARGS
 # distutils: extra_link_args = OMP_ARGS
 # distutils: libraries = STD_LIBS
-<<<<<<< HEAD
-=======
-# distutils: sources = FIXED_INTERP
 # distutils: language = c++
->>>>>>> 666a76db
 """
 Image sampler definitions
 
