--- conflicted
+++ resolved
@@ -1,13 +1,6 @@
-<<<<<<< HEAD
 cimport pyembree.rtcore
 cimport pyembree.rtcore_scene as rtcs
 cimport pyembree.rtcore_ray
-=======
-cimport cython
-cimport numpy as np
-import numpy as np
-cimport pyembree.rtcore_scene as rtcs
->>>>>>> add6614e
 
 cdef class EmbreeVolume:
-    cdef rtcs.RTCScene scene_i+    cdef rtcs.RTCScene scene_i
