# distutils: include_dirs = LIB_DIR
# distutils: libraries = STD_LIBS
<<<<<<< HEAD
=======
# distutils: sources = FIXED_INTERP
# distutils: language = c++
>>>>>>> 666a76db
"""
Marching cubes implementation



"""


cimport cython
cimport numpy as np

import numpy as np

from fixed_interpolator cimport (
    eval_gradient,
    offset_fill,
    offset_interpolate,
    vertex_interp,
)
from libc.math cimport sqrt
from libc.stdlib cimport abs, free, malloc

from yt.utilities.lib.fp_utils cimport fclip, fmax, fmin, iclip, imax, imin

from yt.units.yt_array import YTArray


cdef extern from "marching_cubes.h":
    int tri_table[256][16]
    int edge_table[256]

cdef struct Triangle:
    Triangle *next
    np.float64_t p[3][3]
    np.float64_t val[3] # Usually only use one value

cdef struct TriangleCollection:
    int count
    Triangle *first
    Triangle *current

cdef Triangle *AddTriangle(Triangle *self,
                    np.float64_t p0[3], np.float64_t p1[3], np.float64_t p2[3]):
    cdef Triangle *nn = <Triangle *> malloc(sizeof(Triangle))
    if self != NULL:
        self.next = nn
    cdef int i
    for i in range(3):
        nn.p[0][i] = p0[i]
    for i in range(3):
        nn.p[1][i] = p1[i]
    for i in range(3):
        nn.p[2][i] = p2[i]
    nn.next = NULL
    return nn

cdef int CountTriangles(Triangle *first):
    cdef int count = 0
    cdef Triangle *this = first
    while this != NULL:
        count += 1
        this = this.next
    return count

cdef void FillTriangleValues(np.ndarray[np.float64_t, ndim=1] values,
                             Triangle *first, int nskip = 1):
    cdef Triangle *this = first
    cdef int i = 0
    cdef int j
    while this != NULL:
        for j in range(nskip):
            values[i*nskip + j] = this.val[j]
        i += 1
        this = this.next

cdef void WipeTriangles(Triangle *first):
    cdef Triangle *this = first
    cdef Triangle *last
    while this != NULL:
        last = this
        this = this.next
        free(last)

cdef void FillAndWipeTriangles(np.ndarray[np.float64_t, ndim=2] vertices,
                               Triangle *first):
    cdef int count = 0
    cdef Triangle *this = first
    cdef Triangle *last
    cdef int i, j
    while this != NULL:
        for i in range(3):
            for j in range(3):
                vertices[count, j] = this.p[i][j]
            count += 1 # Do it at the end because it's an index
        last = this
        this = this.next
        free(last)

@cython.boundscheck(False)
@cython.wraparound(False)
@cython.cdivision(True)
cdef int march_cubes(
                 np.float64_t gv[8], np.float64_t isovalue,
                 np.float64_t dds[3],
                 np.float64_t x, np.float64_t y, np.float64_t z,
                 TriangleCollection *triangles):

    cdef np.float64_t vertlist[12][3]
    cdef int cubeindex = 0
    cdef int n
    cdef int nt = 0
    for n in range(8):
        if gv[n] < isovalue:
            cubeindex |= (1 << n)
    if edge_table[cubeindex] == 0:
        return 0
    if (edge_table[cubeindex] & 1): # 0,0,0 with 1,0,0
        vertex_interp(gv[0], gv[1], isovalue, vertlist[0],
                      dds, x, y, z, 0, 1)
    if (edge_table[cubeindex] & 2): # 1,0,0 with 1,1,0
        vertex_interp(gv[1], gv[2], isovalue, vertlist[1],
                      dds, x, y, z, 1, 2)
    if (edge_table[cubeindex] & 4): # 1,1,0 with 0,1,0
        vertex_interp(gv[2], gv[3], isovalue, vertlist[2],
                      dds, x, y, z, 2, 3)
    if (edge_table[cubeindex] & 8): # 0,1,0 with 0,0,0
        vertex_interp(gv[3], gv[0], isovalue, vertlist[3],
                      dds, x, y, z, 3, 0)
    if (edge_table[cubeindex] & 16): # 0,0,1 with 1,0,1
        vertex_interp(gv[4], gv[5], isovalue, vertlist[4],
                      dds, x, y, z, 4, 5)
    if (edge_table[cubeindex] & 32): # 1,0,1 with 1,1,1
        vertex_interp(gv[5], gv[6], isovalue, vertlist[5],
                      dds, x, y, z, 5, 6)
    if (edge_table[cubeindex] & 64): # 1,1,1 with 0,1,1
        vertex_interp(gv[6], gv[7], isovalue, vertlist[6],
                      dds, x, y, z, 6, 7)
    if (edge_table[cubeindex] & 128): # 0,1,1 with 0,0,1
        vertex_interp(gv[7], gv[4], isovalue, vertlist[7],
                      dds, x, y, z, 7, 4)
    if (edge_table[cubeindex] & 256): # 0,0,0 with 0,0,1
        vertex_interp(gv[0], gv[4], isovalue, vertlist[8],
                      dds, x, y, z, 0, 4)
    if (edge_table[cubeindex] & 512): # 1,0,0 with 1,0,1
        vertex_interp(gv[1], gv[5], isovalue, vertlist[9],
                      dds, x, y, z, 1, 5)
    if (edge_table[cubeindex] & 1024): # 1,1,0 with 1,1,1
        vertex_interp(gv[2], gv[6], isovalue, vertlist[10],
                      dds, x, y, z, 2, 6)
    if (edge_table[cubeindex] & 2048): # 0,1,0 with 0,1,1
        vertex_interp(gv[3], gv[7], isovalue, vertlist[11],
                      dds, x, y, z, 3, 7)
    n = 0
    while 1:
        triangles.current = AddTriangle(triangles.current,
                    vertlist[tri_table[cubeindex][n  ]],
                    vertlist[tri_table[cubeindex][n+1]],
                    vertlist[tri_table[cubeindex][n+2]])
        triangles.count += 1
        nt += 1
        if triangles.first == NULL:
            triangles.first = triangles.current
        n += 3
        if tri_table[cubeindex][n] == -1: break
    return nt

@cython.boundscheck(False)
@cython.wraparound(False)
@cython.cdivision(True)
def march_cubes_grid(np.float64_t isovalue,
                     np.ndarray[np.float64_t, ndim=3] values,
                     np.ndarray[np.uint8_t, ndim=3, cast=True] mask,
                     np.ndarray[np.float64_t, ndim=1] left_edge,
                     np.ndarray[np.float64_t, ndim=1] dxs,
                     obj_sample = None, int sample_type = 1):
    cdef int dims[3]
    cdef int i, j, k, n, m, nt
    cdef int offset
    cdef np.float64_t gv[8]
    cdef np.float64_t pos[3]
    cdef np.float64_t point[3]
    cdef np.float64_t idds[3]
    cdef np.float64_t *intdata = NULL
    cdef np.float64_t *sdata = NULL
    cdef np.float64_t do_sample
    cdef np.ndarray[np.float64_t, ndim=3] sample
    cdef np.ndarray[np.float64_t, ndim=1] sampled
    cdef TriangleCollection triangles
    cdef Triangle *last
    cdef Triangle *current
    if obj_sample is not None:
        sample = obj_sample
        sdata = <np.float64_t *> sample.data
        do_sample = sample_type # 1 for face, 2 for vertex
    else:
        do_sample = 0
    for i in range(3):
        dims[i] = values.shape[i] - 1
        idds[i] = 1.0 / dxs[i]
    triangles.first = triangles.current = NULL
    last = current = NULL
    triangles.count = 0
    cdef np.float64_t *data = <np.float64_t *> values.data
    cdef np.float64_t *dds = <np.float64_t *> dxs.data
    pos[0] = left_edge[0]
    for i in range(dims[0]):
        pos[1] = left_edge[1]
        for j in range(dims[1]):
            pos[2] = left_edge[2]
            for k in range(dims[2]):
                if mask[i,j,k] == 1:
                    offset = i * (dims[1] + 1) * (dims[2] + 1) \
                           + j * (dims[2] + 1) + k
                    intdata = data + offset
                    offset_fill(dims, intdata, gv)
                    nt = march_cubes(gv, isovalue, dds, pos[0], pos[1], pos[2],
                                &triangles)
                    if nt == 0 or do_sample == 0:
                        pos[2] += dds[2]
                        continue
                    if last == NULL and triangles.first != NULL:
                        current = triangles.first
                        last = NULL
                    elif last != NULL:
                        current = last.next
                    if do_sample == 1:
                        # At each triangle's center, sample our secondary field
                        while current != NULL:
                            for n in range(3):
                                point[n] = 0.0
                            for n in range(3):
                                for m in range(3):
                                    point[m] += (current.p[n][m]-pos[m])*idds[m]
                            for n in range(3):
                                point[n] /= 3.0
                            current.val[0] = offset_interpolate(dims, point,
                                                             sdata + offset)
                            last = current
                            if current.next == NULL: break
                            current = current.next
                    elif do_sample == 2:
                        while current != NULL:
                            for n in range(3):
                                for m in range(3):
                                    point[m] = (current.p[n][m]-pos[m])*idds[m]
                                current.val[n] = offset_interpolate(dims,
                                                    point, sdata + offset)
                            last = current
                            if current.next == NULL: break
                            current = current.next
                pos[2] += dds[2]
            pos[1] += dds[1]
        pos[0] += dds[0]
    # Hallo, we are all done.
    cdef np.ndarray[np.float64_t, ndim=2] vertices
    vertices = np.zeros((triangles.count*3,3), dtype='float64')
    if do_sample == 0:
        FillAndWipeTriangles(vertices, triangles.first)
        return vertices
    cdef int nskip = 0
    if do_sample == 1:
        nskip = 1
    elif do_sample == 2:
        nskip = 3
    sampled = np.zeros(triangles.count * nskip, dtype='float64')
    FillTriangleValues(sampled, triangles.first, nskip)
    FillAndWipeTriangles(vertices, triangles.first)
    if hasattr(obj_sample, 'units'):
        sampled = YTArray(sampled, obj_sample.units)
    return vertices, sampled

@cython.boundscheck(False)
@cython.wraparound(False)
@cython.cdivision(True)
def march_cubes_grid_flux(
                     np.float64_t isovalue,
                     np.ndarray[np.float64_t, ndim=3] values,
                     np.ndarray[np.float64_t, ndim=3] v1,
                     np.ndarray[np.float64_t, ndim=3] v2,
                     np.ndarray[np.float64_t, ndim=3] v3,
                     np.ndarray[np.float64_t, ndim=3] flux_field,
                     np.ndarray[np.uint8_t, ndim=3, cast=True] mask,
                     np.ndarray[np.float64_t, ndim=1] left_edge,
                     np.ndarray[np.float64_t, ndim=1] dxs):
    cdef int dims[3]
    cdef int i, j, k, n, m
    cdef int offset
    cdef np.float64_t gv[8]
    cdef np.float64_t *intdata = NULL
    cdef TriangleCollection triangles
    cdef Triangle *current = NULL
    cdef Triangle *last = NULL
    cdef np.float64_t *data = <np.float64_t *> values.data
    cdef np.float64_t *v1data = <np.float64_t *> v1.data
    cdef np.float64_t *v2data = <np.float64_t *> v2.data
    cdef np.float64_t *v3data = <np.float64_t *> v3.data
    cdef np.float64_t *fdata = <np.float64_t *> flux_field.data
    cdef np.float64_t *dds = <np.float64_t *> dxs.data
    cdef np.float64_t flux = 0.0
    cdef np.float64_t temp, area, s
    cdef np.float64_t center[3]
    cdef np.float64_t point[3]
    cdef np.float64_t cell_pos[3]
    cdef np.float64_t fv[3]
    cdef np.float64_t idds[3]
    cdef np.float64_t normal[3]
    for i in range(3):
        dims[i] = values.shape[i] - 1
        idds[i] = 1.0 / dds[i]
    triangles.first = triangles.current = NULL
    triangles.count = 0
    cell_pos[0] = left_edge[0]
    for i in range(dims[0]):
        cell_pos[1] = left_edge[1]
        for j in range(dims[1]):
            cell_pos[2] = left_edge[2]
            for k in range(dims[2]):
                if mask[i,j,k] == 1:
                    offset = i * (dims[1] + 1) * (dims[2] + 1) \
                           + j * (dims[2] + 1) + k
                    intdata = data + offset
                    offset_fill(dims, intdata, gv)
                    march_cubes(gv, isovalue, dds,
                                cell_pos[0], cell_pos[1], cell_pos[2],
                                &triangles)
                    # Now our triangles collection has a bunch.  We now
                    # calculate fluxes for each.
                    if last == NULL and triangles.first != NULL:
                        current = triangles.first
                        last = NULL
                    elif last != NULL:
                        current = last.next
                    while current != NULL:
                        # Calculate the center of the triangle
                        wval = 0.0
                        for n in range(3):
                            center[n] = 0.0
                        for n in range(3):
                            for m in range(3):
                                point[m] = (current.p[n][m]-cell_pos[m])*idds[m]
                            # Now we calculate the value at this point
                            temp = offset_interpolate(dims, point, intdata)
                            #print("something", temp, point[0], point[1], point[2])
                            wval += temp
                            for m in range(3):
                                center[m] += temp * point[m]
                        # Now we divide by our normalizing factor
                        for n in range(3):
                            center[n] /= wval
                        # We have our center point of the triangle, in 0..1
                        # coordinates.  So now we interpolate our three
                        # fields.
                        fv[0] = offset_interpolate(dims, center, v1data + offset)
                        fv[1] = offset_interpolate(dims, center, v2data + offset)
                        fv[2] = offset_interpolate(dims, center, v3data + offset)
                        # We interpolate again the actual value data
                        wval = offset_interpolate(dims, center, fdata + offset)
                        # Now we have our flux vector and our field value!
                        # We just need a normal vector with which we can
                        # dot it.  The normal should be equal to the gradient
                        # in the center of the triangle, or thereabouts.
                        eval_gradient(dims, center, intdata, normal)
                        temp = 0.0
                        for n in range(3):
                            temp += normal[n]*normal[n]
                        # Take the negative, to ensure it points inwardly
                        temp = -sqrt(temp)
                        # Dump this somewhere for now
                        temp = wval * (fv[0] * normal[0] +
                                       fv[1] * normal[1] +
                                       fv[2] * normal[2])/temp
                        # Now we need the area of the triangle.  This will take
                        # a lot of time to calculate compared to the rest.
                        # We use Heron's formula.
                        for n in range(3):
                            fv[n] = 0.0
                        for n in range(3):
                            fv[0] += (current.p[0][n] - current.p[2][n]) * (current.p[0][n] - current.p[2][n])
                            fv[1] += (current.p[1][n] - current.p[0][n]) * (current.p[1][n] - current.p[0][n])
                            fv[2] += (current.p[2][n] - current.p[1][n]) * (current.p[2][n] - current.p[1][n])
                        s = 0.0
                        for n in range(3):
                            fv[n] = sqrt(fv[n])
                            s += 0.5 * fv[n]
                        area = (s*(s-fv[0])*(s-fv[1])*(s-fv[2]))
                        area = sqrt(area)
                        flux += temp*area
                        last = current
                        if current.next == NULL: break
                        current = current.next
                cell_pos[2] += dds[2]
            cell_pos[1] += dds[1]
        cell_pos[0] += dds[0]
    # Hallo, we are all done.
    WipeTriangles(triangles.first)
    return flux
<|MERGE_RESOLUTION|>--- conflicted
+++ resolved
@@ -1,10 +1,6 @@
 # distutils: include_dirs = LIB_DIR
 # distutils: libraries = STD_LIBS
-<<<<<<< HEAD
-=======
-# distutils: sources = FIXED_INTERP
 # distutils: language = c++
->>>>>>> 666a76db
 """
 Marching cubes implementation
 
