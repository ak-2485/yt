--- conflicted
+++ resolved
@@ -1049,11 +1049,8 @@
                     # Else make a leaf node (brick container)
                     #print 'My single grid covers the rest of the volume, and I have no children', thisgrid
                     set_leaf(current_node, thisgrid, current_node.l_corner, current_node.r_corner)
-<<<<<<< HEAD
                     volume_partitioned += na.prod(current_node.r_corner-current_node.l_corner)
                     # print 'My single grid covers the rest of the volume, and I have no children'
-=======
->>>>>>> b226369f
                     current_node, previous_node = self.step_depth(current_node, previous_node)
                     continue
 
