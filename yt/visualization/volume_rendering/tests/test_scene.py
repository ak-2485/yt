--- conflicted
+++ resolved
@@ -76,19 +76,11 @@
         mi_bound = ((ma-mi)*(0.10))+mi
         ma_bound = ((ma-mi)*(0.90))+mi
         tf.map_to_colormap(mi_bound, ma_bound,  scale=0.01, colormap='Reds_r')
-<<<<<<< HEAD
-        sc.render('test_scene.png', clip_ratio=6.0)
-=======
         sc.render()
         sc.save('test_scene.png', sigma_clip=6.0)
->>>>>>> 715a50be
 
         nrot = 2 
         for i in range(nrot):
             sc.camera.pitch(2*np.pi/nrot)
-<<<<<<< HEAD
-            sc.render('test_rot_%04i.png' % i, clip_ratio=6.0)
-=======
             sc.render()
-            sc.save('test_rot_%04i.png' % i, sigma_clip=6.0)
->>>>>>> 715a50be
+            sc.save('test_rot_%04i.png' % i, sigma_clip=6.0)