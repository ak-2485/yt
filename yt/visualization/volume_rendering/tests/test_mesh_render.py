"""
Test Surface Mesh Rendering

"""

# -----------------------------------------------------------------------------
# Copyright (c) 2015, yt Development Team.
#
# Distributed under the terms of the Modified BSD License.
#
# The full license is in the file COPYING.txt, distributed with this software.
# -----------------------------------------------------------------------------
import os
import tempfile

import pytest

from yt.config import ytcfg
from yt.testing import fake_hexahedral_ds, fake_tetrahedral_ds, requires_module
from yt.utilities.answer_testing import utils
from yt.utilities.answer_testing.answer_tests import generic_image
from yt.visualization.volume_rendering.api import MeshSource, Scene, create_scene

<<<<<<< HEAD
hex8 = "MOOSE_sample_data/out.e-s010"
hex8_fields = [("connect1", "diffused"), ("connect2", "convected")]
tet4 = "MOOSE_sample_data/high_order_elems_tet4_refine_out.e"
tet4_fields = [("connect1", "u")]
hex20 = "MOOSE_sample_data/mps_out.e"
hex20_fields = [("connect2", "temp")]
wedge6 = "MOOSE_sample_data/wedge_out.e"
wedge6_fields = [("connect1", "diffused")]
tet10 = "SecondOrderTets/tet10_unstructured_out.e"
tet10_fields = [("connect1", "uz")]
=======
    mesh_render_image_func.__name__ = f"func_{test_prefix}"
    test = GenericImageTest(ds, mesh_render_image_func, decimals)
    test.prefix = test_prefix
    test.answer_name = test_name
    return test
>>>>>>> e72fc9a3


def surface_mesh_render():
    images = []
    ds = fake_tetrahedral_ds()
    for field in ds.field_list:
        if field[0] == "all":
            continue
        sc = Scene()
        sc.add_source(MeshSource(ds, field))
        sc.add_camera()
        im = sc.render()
        images.append(im)
    ds = fake_hexahedral_ds()
    for field in ds.field_list:
        if field[0] == "all":
            continue
        sc = Scene()
        sc.add_source(MeshSource(ds, field))
        sc.add_camera()
        im = sc.render()
        images.append(im)
    return images


<<<<<<< HEAD
=======
@requires_module("pyembree")
def test_surface_mesh_render_pyembree():
    ytcfg["yt", "ray_tracing_engine"] = "embree"
    surface_mesh_render()


def test_surface_mesh_render():
    ytcfg["yt", "ray_tracing_engine"] = "yt"
    surface_mesh_render()


@attr(ANSWER_TEST_TAG)
def test_fake_hexahedral_ds_render():
    ds = fake_hexahedral_ds()
    field_list = [("connect1", "elem"), ("connect1", "test")]
    for field in field_list:
        sc = create_scene(ds, field)
        im = sc.render()
        test_prefix = f"yt_render_fake_hexahedral_{field[0]}_{field[1]}"
        yield compare(
            ds, im, test_prefix=test_prefix, test_name="fake_hexahedral_ds_render"
        )


hex8 = "MOOSE_sample_data/out.e-s010"
hex8_fields = [("connect1", "diffused"), ("connect2", "convected")]


>>>>>>> e72fc9a3
def hex8_render(engine, field):
    ytcfg["yt", "ray_tracing_engine"] = engine
    ds = utils.data_dir_load(hex8, kwargs={"step": -1})
    sc = create_scene(ds, field)
    im = sc.render()
<<<<<<< HEAD
    fd, im_name = tempfile.mkstemp(suffix=".png", prefix="tmp", dir=os.getcwd())
    os.close(fd)
    im.save(im_name)
    return im_name
=======
    return compare(ds, im, f"{engine}_render_answers_hex8_{field[0]}_{field[1]}")


@requires_ds(hex8)
@requires_module("pyembree")
def test_hex8_render_pyembree():
    for field in hex8_fields:
        yield hex8_render("embree", field)


@requires_ds(hex8)
def test_hex8_render():
    for field in hex8_fields:
        yield hex8_render("yt", field)


tet4 = "MOOSE_sample_data/high_order_elems_tet4_refine_out.e"
tet4_fields = [("connect1", "u")]
>>>>>>> e72fc9a3


def tet4_render(engine, field):
    ytcfg["yt", "ray_tracing_engine"] = engine
    ds = utils.data_dir_load(tet4, kwargs={"step": -1})
    sc = create_scene(ds, field)
    im = sc.render()
<<<<<<< HEAD
    fd, im_name = tempfile.mkstemp(suffix=".png", prefix="tmp", dir=os.getcwd())
    os.close(fd)
    im.save(im_name)
    return im_name
=======
    return compare(ds, im, f"{engine}_render_answers_tet4_{field[0]}_{field[1]}")


@requires_ds(tet4)
@requires_module("pyembree")
def test_tet4_render_pyembree():
    for field in tet4_fields:
        yield tet4_render("embree", field)


@requires_ds(tet4)
def test_tet4_render():
    for field in tet4_fields:
        yield tet4_render("yt", field)


hex20 = "MOOSE_sample_data/mps_out.e"
hex20_fields = [("connect2", "temp")]
>>>>>>> e72fc9a3


def hex20_render(engine, field):
    ytcfg["yt", "ray_tracing_engine"] = engine
    ds = utils.data_dir_load(hex20, kwargs={"step": -1})
    sc = create_scene(ds, field)
    im = sc.render()
<<<<<<< HEAD
    fd, im_name = tempfile.mkstemp(suffix=".png", prefix="tmp", dir=os.getcwd())
    os.close(fd)
    im.save(im_name)
    return im_name
=======
    return compare(ds, im, f"{engine}_render_answers_hex20_{field[0]}_{field[1]}")


@requires_ds(hex20)
@requires_module("pyembree")
def test_hex20_render_pyembree():
    for field in hex20_fields:
        yield hex20_render("embree", field)


@requires_ds(hex20)
def test_hex20_render():
    for field in hex20_fields:
        yield hex20_render("yt", field)


wedge6 = "MOOSE_sample_data/wedge_out.e"
wedge6_fields = [("connect1", "diffused")]
>>>>>>> e72fc9a3


def wedge6_render(engine, field):
    ytcfg["yt", "ray_tracing_engine"] = engine
    ds = utils.data_dir_load(wedge6, kwargs={"step": -1})
    sc = create_scene(ds, field)
    im = sc.render()
<<<<<<< HEAD
    fd, im_name = tempfile.mkstemp(suffix=".png", prefix="tmp", dir=os.getcwd())
    os.close(fd)
    im.save(im_name)
    return im_name
=======
    return compare(ds, im, f"{engine}_render_answers_wedge6_{field[0]}_{field[1]}")


@requires_ds(wedge6)
@requires_module("pyembree")
def test_wedge6_render_pyembree():
    for field in wedge6_fields:
        yield wedge6_render("embree", field)


@requires_ds(wedge6)
def test_wedge6_render():
    for field in wedge6_fields:
        yield wedge6_render("yt", field)


tet10 = "SecondOrderTets/tet10_unstructured_out.e"
tet10_fields = [("connect1", "uz")]
>>>>>>> e72fc9a3


def tet10_render(engine, field):
    ytcfg["yt", "ray_tracing_engine"] = engine
    ds = utils.data_dir_load(tet10, kwargs={"step": -1})
    sc = create_scene(ds, field)
    ms = sc.get_source(0)
    ms.color_bounds = (-0.01, 0.2)
    im = sc.render()
<<<<<<< HEAD
    fd, im_name = tempfile.mkstemp(suffix=".png", prefix="tmp", dir=os.getcwd())
    os.close(fd)
    im.save(im_name)
    return im_name
=======
    return compare(ds, im, f"{engine}_render_answers_tet10_{field[0]}_{field[1]}")


@requires_ds(tet10)
@requires_module("pyembree")
def test_tet10_render_pyembree():
    for field in tet10_fields:
        yield tet10_render("embree", field)


@requires_ds(tet10)
def test_tet10_render():
    for field in tet10_fields:
        yield tet10_render("yt", field)
>>>>>>> e72fc9a3


def perspective_mesh_render(engine):
    ytcfg["yt", "ray_tracing_engine"] = engine
    ds = utils.data_dir_load(hex8)
    sc = create_scene(ds, ("connect2", "diffused"))
    cam = sc.add_camera(ds, lens_type="perspective")
    cam.focus = ds.arr([0.0, 0.0, 0.0], "code_length")
    cam_pos = ds.arr([-4.5, 4.5, -4.5], "code_length")
    north_vector = ds.arr([0.0, -1.0, -1.0], "dimensionless")
    cam.set_position(cam_pos, north_vector)
    cam.resolution = (800, 800)
    im = sc.render()
<<<<<<< HEAD
    fd, im_name = tempfile.mkstemp(suffix=".png", prefix="tmp", dir=os.getcwd())
    os.close(fd)
    im.save(im_name)
    return im_name
=======
    return compare(ds, im, f"{engine}_perspective_mesh_render")


@requires_ds(hex8)
@requires_module("pyembree")
def test_perspective_mesh_render_pyembree():
    yield perspective_mesh_render("embree")


@requires_ds(hex8)
def test_perspective_mesh_render():
    yield perspective_mesh_render("yt")
>>>>>>> e72fc9a3


def composite_mesh_render(engine):
    ytcfg["yt", "ray_tracing_engine"] = engine
    ds = utils.data_dir_load(hex8)
    sc = Scene()
    cam = sc.add_camera(ds)
    cam.focus = ds.arr([0.0, 0.0, 0.0], "code_length")
    cam.set_position(
        ds.arr([-3.0, 3.0, -3.0], "code_length"),
        ds.arr([0.0, -1.0, 0.0], "dimensionless"),
    )
    cam.set_width = ds.arr([8.0, 8.0, 8.0], "code_length")
    cam.resolution = (800, 800)
    ms1 = MeshSource(ds, ("connect1", "diffused"))
    ms2 = MeshSource(ds, ("connect2", "diffused"))
    sc.add_source(ms1)
    sc.add_source(ms2)
    im = sc.render()
<<<<<<< HEAD
    fd, im_name = tempfile.mkstemp(suffix=".png", prefix="tmp", dir=os.getcwd())
    os.close(fd)
    im.save(im_name)
    return im_name


@pytest.mark.answer_test
@pytest.mark.usefixtures("temp_dir")
class TestVolumeRenderMesh:
    answer_file = None

    @pytest.mark.usefixtures("hashing")
    def test_fake_hexahedral_ds_render(self, field, ds_hex):
        fd, im_name = tempfile.mkstemp(suffix=".png", prefix="tmp", dir=os.getcwd())
        os.close(fd)
        sc = create_scene(ds_hex, field)
        im = sc.render()
        im.save(im_name)
        gi = generic_image(im_name)
        self.hashes.update({"generic_image": gi})

    @pytest.mark.usefixtures("hashing")
    @utils.requires_ds(hex8)
    @requires_module("pyembree")
    def test_composite_mesh_render_pyembree(self):
        im_name = composite_mesh_render("embree")
        gi = generic_image(im_name)
        self.hashes.update({"generic_image": gi})

    @pytest.mark.usefixtures("hashing")
    @utils.requires_ds(hex8)
    def test_composite_mesh_render(self):
        im_name = composite_mesh_render("yt")
        gi = generic_image(im_name)
        self.hashes.update({"generic_image": gi})

    @pytest.mark.usefixtures("hashing")
    @utils.requires_ds(hex20)
    @requires_module("pyembree")
    def test_hex20_render_pyembree(self, field):
        im_name = hex20_render("embree", field)
        gi = generic_image(im_name)
        self.hashes.update({"generic_image": gi})

    @pytest.mark.usefixtures("hashing")
    @utils.requires_ds(hex20)
    def test_hex20_render(self, field):
        im_name = hex20_render("yt", field)
        gi = generic_image(im_name)
        self.hashes.update({"generic_image": gi})

    @pytest.mark.usefixtures("hashing")
    @utils.requires_ds(hex8)
    @requires_module("pyembree")
    def test_hex8_render_pyembree(self, field):
        im_name = hex8_render("embree", field)
        gi = generic_image(im_name)
        self.hashes.update({"generic_image": gi})

    @pytest.mark.usefixtures("hashing")
    @utils.requires_ds(hex8)
    def test_hex8_render(self, field):
        im_name = hex8_render("yt", field)
        gi = generic_image(im_name)
        self.hashes.update({"generic_image": gi})

    @pytest.mark.usefixtures("hashing")
    @utils.requires_ds(hex8)
    @requires_module("pyembree")
    def test_perspective_mesh_render_pyembree(self):
        im_name = perspective_mesh_render("embree")
        gi = generic_image(im_name)
        self.hashes.update({"generic_image": gi})

    @pytest.mark.usefixtures("hashing")
    @utils.requires_ds(hex8)
    def test_perspective_mesh_render(self):
        im_name = perspective_mesh_render("yt")
        gi = generic_image(im_name)
        self.hashes.update({"generic_image": gi})

    @requires_module("pyembree")
    def test_surface_mesh_render_pyembree(self):
        ytcfg["yt", "ray_tracing_engine"] = "embree"
        surface_mesh_render()

    def test_surface_mesh_render(self):
        ytcfg["yt", "ray_tracing_engine"] = "yt"
        surface_mesh_render()

    @pytest.mark.usefixtures("hashing")
    @utils.requires_ds(tet10)
    @requires_module("pyembree")
    def test_tet10_render_pyembree(self, field):
        im_name = tet10_render("embree", field)
        gi = generic_image(im_name)
        self.hashes.update({"generic_image": gi})

    @pytest.mark.usefixtures("hashing")
    @utils.requires_ds(tet10)
    def test_tet10_render(self, field):
        im_name = tet10_render("yt", field)
        gi = generic_image(im_name)
        self.hashes.update({"generic_image": gi})

    @pytest.mark.usefixtures("hashing")
    @utils.requires_ds(tet4)
    @requires_module("pyembree")
    def test_tet4_render_pyembree(self, field):
        im_name = tet4_render("embree", field)
        gi = generic_image(im_name)
        self.hashes.update({"generic_image": gi})

    @pytest.mark.usefixtures("hashing")
    @utils.requires_ds(tet4)
    def test_tet4_render(self, field):
        im_name = tet4_render("yt", field)
        gi = generic_image(im_name)
        self.hashes.update({"generic_image": gi})

    @pytest.mark.usefixtures("hashing")
    @utils.requires_ds(wedge6)
    @requires_module("pyembree")
    def test_wedge6_render_pyembree(self, field):
        im_name = wedge6_render("embree", field)
        gi = generic_image(im_name)
        self.hashes.update({"generic_image": gi})

    @pytest.mark.usefixtures("hashing")
    @utils.requires_ds(wedge6)
    def test_wedge6_render(self, field):
        im_name = wedge6_render("yt", field)
        gi = generic_image(im_name)
        self.hashes.update({"generic_image": gi})
=======
    return compare(ds, im, f"{engine}_composite_mesh_render")


@requires_ds(hex8)
@requires_module("pyembree")
def test_composite_mesh_render_pyembree():
    yield composite_mesh_render("embree")


@requires_ds(hex8)
def test_composite_mesh_render():
    yield composite_mesh_render("yt")
>>>>>>> e72fc9a3
<|MERGE_RESOLUTION|>--- conflicted
+++ resolved
@@ -1,15 +1,3 @@
-"""
-Test Surface Mesh Rendering
-
-"""
-
-# -----------------------------------------------------------------------------
-# Copyright (c) 2015, yt Development Team.
-#
-# Distributed under the terms of the Modified BSD License.
-#
-# The full license is in the file COPYING.txt, distributed with this software.
-# -----------------------------------------------------------------------------
 import os
 import tempfile
 
@@ -21,7 +9,6 @@
 from yt.utilities.answer_testing.answer_tests import generic_image
 from yt.visualization.volume_rendering.api import MeshSource, Scene, create_scene
 
-<<<<<<< HEAD
 hex8 = "MOOSE_sample_data/out.e-s010"
 hex8_fields = [("connect1", "diffused"), ("connect2", "convected")]
 tet4 = "MOOSE_sample_data/high_order_elems_tet4_refine_out.e"
@@ -32,13 +19,14 @@
 wedge6_fields = [("connect1", "diffused")]
 tet10 = "SecondOrderTets/tet10_unstructured_out.e"
 tet10_fields = [("connect1", "uz")]
-=======
-    mesh_render_image_func.__name__ = f"func_{test_prefix}"
-    test = GenericImageTest(ds, mesh_render_image_func, decimals)
-    test.prefix = test_prefix
-    test.answer_name = test_name
-    return test
->>>>>>> e72fc9a3
+
+
+def compare(im_name, im):
+    def mesh_render_image_func(im_name):
+        return im.write_image(im_name)
+
+    gi = generic_image(mesh_render_image_func)
+    return gi
 
 
 def surface_mesh_render():
@@ -64,67 +52,14 @@
     return images
 
 
-<<<<<<< HEAD
-=======
-@requires_module("pyembree")
-def test_surface_mesh_render_pyembree():
-    ytcfg["yt", "ray_tracing_engine"] = "embree"
-    surface_mesh_render()
-
-
-def test_surface_mesh_render():
-    ytcfg["yt", "ray_tracing_engine"] = "yt"
-    surface_mesh_render()
-
-
-@attr(ANSWER_TEST_TAG)
-def test_fake_hexahedral_ds_render():
-    ds = fake_hexahedral_ds()
-    field_list = [("connect1", "elem"), ("connect1", "test")]
-    for field in field_list:
-        sc = create_scene(ds, field)
-        im = sc.render()
-        test_prefix = f"yt_render_fake_hexahedral_{field[0]}_{field[1]}"
-        yield compare(
-            ds, im, test_prefix=test_prefix, test_name="fake_hexahedral_ds_render"
-        )
-
-
-hex8 = "MOOSE_sample_data/out.e-s010"
-hex8_fields = [("connect1", "diffused"), ("connect2", "convected")]
-
-
->>>>>>> e72fc9a3
 def hex8_render(engine, field):
     ytcfg["yt", "ray_tracing_engine"] = engine
     ds = utils.data_dir_load(hex8, kwargs={"step": -1})
     sc = create_scene(ds, field)
     im = sc.render()
-<<<<<<< HEAD
-    fd, im_name = tempfile.mkstemp(suffix=".png", prefix="tmp", dir=os.getcwd())
-    os.close(fd)
-    im.save(im_name)
-    return im_name
-=======
-    return compare(ds, im, f"{engine}_render_answers_hex8_{field[0]}_{field[1]}")
-
-
-@requires_ds(hex8)
-@requires_module("pyembree")
-def test_hex8_render_pyembree():
-    for field in hex8_fields:
-        yield hex8_render("embree", field)
-
-
-@requires_ds(hex8)
-def test_hex8_render():
-    for field in hex8_fields:
-        yield hex8_render("yt", field)
-
-
-tet4 = "MOOSE_sample_data/high_order_elems_tet4_refine_out.e"
-tet4_fields = [("connect1", "u")]
->>>>>>> e72fc9a3
+    fd, im_name = tempfile.mkstemp(suffix=".png", prefix="tmp", dir=os.getcwd())
+    os.close(fd)
+    return im_name, im
 
 
 def tet4_render(engine, field):
@@ -132,31 +67,9 @@
     ds = utils.data_dir_load(tet4, kwargs={"step": -1})
     sc = create_scene(ds, field)
     im = sc.render()
-<<<<<<< HEAD
-    fd, im_name = tempfile.mkstemp(suffix=".png", prefix="tmp", dir=os.getcwd())
-    os.close(fd)
-    im.save(im_name)
-    return im_name
-=======
-    return compare(ds, im, f"{engine}_render_answers_tet4_{field[0]}_{field[1]}")
-
-
-@requires_ds(tet4)
-@requires_module("pyembree")
-def test_tet4_render_pyembree():
-    for field in tet4_fields:
-        yield tet4_render("embree", field)
-
-
-@requires_ds(tet4)
-def test_tet4_render():
-    for field in tet4_fields:
-        yield tet4_render("yt", field)
-
-
-hex20 = "MOOSE_sample_data/mps_out.e"
-hex20_fields = [("connect2", "temp")]
->>>>>>> e72fc9a3
+    fd, im_name = tempfile.mkstemp(suffix=".png", prefix="tmp", dir=os.getcwd())
+    os.close(fd)
+    return im_name, im
 
 
 def hex20_render(engine, field):
@@ -164,31 +77,9 @@
     ds = utils.data_dir_load(hex20, kwargs={"step": -1})
     sc = create_scene(ds, field)
     im = sc.render()
-<<<<<<< HEAD
-    fd, im_name = tempfile.mkstemp(suffix=".png", prefix="tmp", dir=os.getcwd())
-    os.close(fd)
-    im.save(im_name)
-    return im_name
-=======
-    return compare(ds, im, f"{engine}_render_answers_hex20_{field[0]}_{field[1]}")
-
-
-@requires_ds(hex20)
-@requires_module("pyembree")
-def test_hex20_render_pyembree():
-    for field in hex20_fields:
-        yield hex20_render("embree", field)
-
-
-@requires_ds(hex20)
-def test_hex20_render():
-    for field in hex20_fields:
-        yield hex20_render("yt", field)
-
-
-wedge6 = "MOOSE_sample_data/wedge_out.e"
-wedge6_fields = [("connect1", "diffused")]
->>>>>>> e72fc9a3
+    fd, im_name = tempfile.mkstemp(suffix=".png", prefix="tmp", dir=os.getcwd())
+    os.close(fd)
+    return im_name, im
 
 
 def wedge6_render(engine, field):
@@ -196,31 +87,9 @@
     ds = utils.data_dir_load(wedge6, kwargs={"step": -1})
     sc = create_scene(ds, field)
     im = sc.render()
-<<<<<<< HEAD
-    fd, im_name = tempfile.mkstemp(suffix=".png", prefix="tmp", dir=os.getcwd())
-    os.close(fd)
-    im.save(im_name)
-    return im_name
-=======
-    return compare(ds, im, f"{engine}_render_answers_wedge6_{field[0]}_{field[1]}")
-
-
-@requires_ds(wedge6)
-@requires_module("pyembree")
-def test_wedge6_render_pyembree():
-    for field in wedge6_fields:
-        yield wedge6_render("embree", field)
-
-
-@requires_ds(wedge6)
-def test_wedge6_render():
-    for field in wedge6_fields:
-        yield wedge6_render("yt", field)
-
-
-tet10 = "SecondOrderTets/tet10_unstructured_out.e"
-tet10_fields = [("connect1", "uz")]
->>>>>>> e72fc9a3
+    fd, im_name = tempfile.mkstemp(suffix=".png", prefix="tmp", dir=os.getcwd())
+    os.close(fd)
+    return im_name, im
 
 
 def tet10_render(engine, field):
@@ -230,27 +99,9 @@
     ms = sc.get_source(0)
     ms.color_bounds = (-0.01, 0.2)
     im = sc.render()
-<<<<<<< HEAD
-    fd, im_name = tempfile.mkstemp(suffix=".png", prefix="tmp", dir=os.getcwd())
-    os.close(fd)
-    im.save(im_name)
-    return im_name
-=======
-    return compare(ds, im, f"{engine}_render_answers_tet10_{field[0]}_{field[1]}")
-
-
-@requires_ds(tet10)
-@requires_module("pyembree")
-def test_tet10_render_pyembree():
-    for field in tet10_fields:
-        yield tet10_render("embree", field)
-
-
-@requires_ds(tet10)
-def test_tet10_render():
-    for field in tet10_fields:
-        yield tet10_render("yt", field)
->>>>>>> e72fc9a3
+    fd, im_name = tempfile.mkstemp(suffix=".png", prefix="tmp", dir=os.getcwd())
+    os.close(fd)
+    return im_name, im
 
 
 def perspective_mesh_render(engine):
@@ -264,25 +115,9 @@
     cam.set_position(cam_pos, north_vector)
     cam.resolution = (800, 800)
     im = sc.render()
-<<<<<<< HEAD
-    fd, im_name = tempfile.mkstemp(suffix=".png", prefix="tmp", dir=os.getcwd())
-    os.close(fd)
-    im.save(im_name)
-    return im_name
-=======
-    return compare(ds, im, f"{engine}_perspective_mesh_render")
-
-
-@requires_ds(hex8)
-@requires_module("pyembree")
-def test_perspective_mesh_render_pyembree():
-    yield perspective_mesh_render("embree")
-
-
-@requires_ds(hex8)
-def test_perspective_mesh_render():
-    yield perspective_mesh_render("yt")
->>>>>>> e72fc9a3
+    fd, im_name = tempfile.mkstemp(suffix=".png", prefix="tmp", dir=os.getcwd())
+    os.close(fd)
+    return im_name, im
 
 
 def composite_mesh_render(engine):
@@ -302,11 +137,9 @@
     sc.add_source(ms1)
     sc.add_source(ms2)
     im = sc.render()
-<<<<<<< HEAD
-    fd, im_name = tempfile.mkstemp(suffix=".png", prefix="tmp", dir=os.getcwd())
-    os.close(fd)
-    im.save(im_name)
-    return im_name
+    fd, im_name = tempfile.mkstemp(suffix=".png", prefix="tmp", dir=os.getcwd())
+    os.close(fd)
+    return im_name, im
 
 
 @pytest.mark.answer_test
@@ -320,68 +153,67 @@
         os.close(fd)
         sc = create_scene(ds_hex, field)
         im = sc.render()
-        im.save(im_name)
-        gi = generic_image(im_name)
+        gi = compare(im_name, im)
         self.hashes.update({"generic_image": gi})
 
     @pytest.mark.usefixtures("hashing")
     @utils.requires_ds(hex8)
     @requires_module("pyembree")
     def test_composite_mesh_render_pyembree(self):
-        im_name = composite_mesh_render("embree")
-        gi = generic_image(im_name)
+        im_name, im = composite_mesh_render("embree")
+        gi = compare(im_name, im)
         self.hashes.update({"generic_image": gi})
 
     @pytest.mark.usefixtures("hashing")
     @utils.requires_ds(hex8)
     def test_composite_mesh_render(self):
-        im_name = composite_mesh_render("yt")
-        gi = generic_image(im_name)
+        im_name, im = composite_mesh_render("yt")
+        gi = compare(im_name, im)
         self.hashes.update({"generic_image": gi})
 
     @pytest.mark.usefixtures("hashing")
     @utils.requires_ds(hex20)
     @requires_module("pyembree")
     def test_hex20_render_pyembree(self, field):
-        im_name = hex20_render("embree", field)
-        gi = generic_image(im_name)
+        im_name, im = hex20_render("embree", field)
+        gi = compare(im_name, im)
         self.hashes.update({"generic_image": gi})
 
     @pytest.mark.usefixtures("hashing")
     @utils.requires_ds(hex20)
     def test_hex20_render(self, field):
-        im_name = hex20_render("yt", field)
-        gi = generic_image(im_name)
+        im_name, im = hex20_render("yt", field)
+        gi = compare(im_name, im)
         self.hashes.update({"generic_image": gi})
 
     @pytest.mark.usefixtures("hashing")
     @utils.requires_ds(hex8)
     @requires_module("pyembree")
     def test_hex8_render_pyembree(self, field):
-        im_name = hex8_render("embree", field)
-        gi = generic_image(im_name)
+        im_name, im = hex8_render("embree", field)
+        gi = compare(im_name, im)
         self.hashes.update({"generic_image": gi})
 
     @pytest.mark.usefixtures("hashing")
     @utils.requires_ds(hex8)
     def test_hex8_render(self, field):
-        im_name = hex8_render("yt", field)
-        gi = generic_image(im_name)
+        im_name, im = hex8_render("yt", field)
+        gi = compare(im_name, im)
         self.hashes.update({"generic_image": gi})
 
     @pytest.mark.usefixtures("hashing")
     @utils.requires_ds(hex8)
     @requires_module("pyembree")
     def test_perspective_mesh_render_pyembree(self):
-        im_name = perspective_mesh_render("embree")
-        gi = generic_image(im_name)
+        im_name, im = perspective_mesh_render("embree")
+        gi = compare(im_name, im)
         self.hashes.update({"generic_image": gi})
 
     @pytest.mark.usefixtures("hashing")
     @utils.requires_ds(hex8)
     def test_perspective_mesh_render(self):
-        im_name = perspective_mesh_render("yt")
-        gi = generic_image(im_name)
+        im_name, im = perspective_mesh_render("yt")
+        gi = compare(im_name, im)
         self.hashes.update({"generic_image": gi})
 
     @requires_module("pyembree")
@@ -397,57 +229,43 @@
     @utils.requires_ds(tet10)
     @requires_module("pyembree")
     def test_tet10_render_pyembree(self, field):
-        im_name = tet10_render("embree", field)
-        gi = generic_image(im_name)
+        im_name, im = tet10_render("embree", field)
+        gi = compare(im_name, im)
         self.hashes.update({"generic_image": gi})
 
     @pytest.mark.usefixtures("hashing")
     @utils.requires_ds(tet10)
     def test_tet10_render(self, field):
-        im_name = tet10_render("yt", field)
-        gi = generic_image(im_name)
+        im_name, im = tet10_render("yt", field)
+        gi = compare(im_name, im)
         self.hashes.update({"generic_image": gi})
 
     @pytest.mark.usefixtures("hashing")
     @utils.requires_ds(tet4)
     @requires_module("pyembree")
     def test_tet4_render_pyembree(self, field):
-        im_name = tet4_render("embree", field)
-        gi = generic_image(im_name)
+        im_name, im = tet4_render("embree", field)
+        gi = compare(im_name, im)
         self.hashes.update({"generic_image": gi})
 
     @pytest.mark.usefixtures("hashing")
     @utils.requires_ds(tet4)
     def test_tet4_render(self, field):
-        im_name = tet4_render("yt", field)
-        gi = generic_image(im_name)
+        im_name, im = tet4_render("yt", field)
+        gi = compare(im_name, im)
         self.hashes.update({"generic_image": gi})
 
     @pytest.mark.usefixtures("hashing")
     @utils.requires_ds(wedge6)
     @requires_module("pyembree")
     def test_wedge6_render_pyembree(self, field):
-        im_name = wedge6_render("embree", field)
-        gi = generic_image(im_name)
+        im_name, im = wedge6_render("embree", field)
+        gi = compare(im_name, im)
         self.hashes.update({"generic_image": gi})
 
     @pytest.mark.usefixtures("hashing")
     @utils.requires_ds(wedge6)
     def test_wedge6_render(self, field):
-        im_name = wedge6_render("yt", field)
-        gi = generic_image(im_name)
-        self.hashes.update({"generic_image": gi})
-=======
-    return compare(ds, im, f"{engine}_composite_mesh_render")
-
-
-@requires_ds(hex8)
-@requires_module("pyembree")
-def test_composite_mesh_render_pyembree():
-    yield composite_mesh_render("embree")
-
-
-@requires_ds(hex8)
-def test_composite_mesh_render():
-    yield composite_mesh_render("yt")
->>>>>>> e72fc9a3
+        im_name, im = wedge6_render("yt", field)
+        gi = compare(im_name, im)
+        self.hashes.update({"generic_image": gi})