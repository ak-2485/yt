--- conflicted
+++ resolved
@@ -9,11 +9,6 @@
 #
 # The full license is in the file COPYING.txt, distributed with this software.
 #-----------------------------------------------------------------------------
-<<<<<<< HEAD
-=======
-
-from yt.extern.six import string_types
->>>>>>> b4acb2f2
 import numpy as np
 from itertools import count
 from yt.fields.derived_field import DerivedField
@@ -345,7 +340,7 @@
             else:
                 u = unit
 
-            if isinstance(u, string_types):
+            if isinstance(u, str):
                 uq = YTQuantity(1.0, u)
             elif isinstance(u, numeric_type):
                 uq = YTQuantity(u, cgs_unit)
