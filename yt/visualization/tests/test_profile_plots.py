--- conflicted
+++ resolved
@@ -1,17 +1,3 @@
-"""
-Testsuite for ProfilePlot and PhasePlot
-
-
-
-"""
-
-# -----------------------------------------------------------------------------
-# Copyright (c) 2013, yt Development Team.
-#
-# Distributed under the terms of the Modified BSD License.
-#
-# The full license is in the file COPYING.txt, distributed with this software.
-# -----------------------------------------------------------------------------
 import os
 import shutil
 import tempfile
@@ -28,13 +14,15 @@
 )
 from yt.visualization.profile_plotter import PhasePlot, ProfilePlot
 
-<<<<<<< HEAD
-
-def image_from_plot(plot):
-    tmpfd, tmpfname = tempfile.mkstemp(suffix=".png")
-    os.close(tmpfd)
-    plot.save(tmpfname)
-    return tmpfname
+
+def compare(plot):
+    def image_from_plot():
+        tmpfd, tmpfname = tempfile.mkstemp(suffix=".png")
+        os.close(tmpfd)
+        return plot.save(tmpfname)
+
+    gi = generic_image(image_from_plot)
+    return gi
 
 
 @pytest.mark.answer_test
@@ -71,8 +59,7 @@
         )
         profiles[0]._repr_html_()
         for idx, plot in enumerate(profiles):
-            img_fname = image_from_plot(plot)
-            gi = generic_image(img_fname)
+            gi = compare(plot)
             if "generic_image" not in self.hashes:
                 self.hashes.update({"generic_image": {str(idx): gi}})
             else:
@@ -95,109 +82,6 @@
                 accumulation=True,
                 x_bins=16,
                 y_bins=16,
-=======
-ATTR_ARGS = {
-    "annotate_text": [
-        (((5e-29, 5e7), "Hello YT"), {}),
-        (((5e-29, 5e7), "Hello YT"), {"color": "b"}),
-    ],
-    "set_title": [(("cell_mass", "A phase plot."), {})],
-    "set_log": [(("cell_mass", False), {})],
-    "set_unit": [(("cell_mass", "Msun"), {})],
-    "set_xlim": [((1e-27, 1e-24), {})],
-    "set_ylim": [((1e2, 1e6), {})],
-}
-
-
-def compare(ds, plot, test_prefix, test_name, decimals=12):
-    def image_from_plot(filename_prefix):
-        return plot.save(filename_prefix)
-
-    image_from_plot.__name__ = f"profile_{test_prefix}"
-    test = GenericImageTest(ds, image_from_plot, decimals)
-    test.prefix = test_prefix
-    test.answer_name = test_name
-    return test
-
-
-@attr(ANSWER_TEST_TAG)
-def test_phase_plot_attributes():
-    """
-
-    This iterates over the all the plot modification functions in
-    ATTR_ARGS. Each time, it compares the images produced by
-    PhasePlot to the gold standard.
-
-
-    """
-
-    x_field = "density"
-    y_field = "temperature"
-    z_field = "cell_mass"
-    decimals = 12
-    ds = fake_random_ds(16, fields=("density", "temperature"))
-    for attr_name in ATTR_ARGS.keys():
-        for args in ATTR_ARGS[attr_name]:
-            test = PhasePlotAttributeTest(
-                ds, x_field, y_field, z_field, attr_name, args, decimals
-            )
-            test.prefix = f"{attr_name}_{args}"
-            test.answer_name = "phase_plot_attributes"
-            yield test
-
-
-@attr(ANSWER_TEST_TAG)
-def test_profile_plot():
-    fields = ("density", "temperature", "velocity_x", "velocity_y", "velocity_z")
-    units = ("g/cm**3", "K", "cm/s", "cm/s", "cm/s")
-    test_ds = fake_random_ds(16, fields=fields, units=units)
-    regions = [test_ds.region([0.5] * 3, [0.4] * 3, [0.6] * 3), test_ds.all_data()]
-    pr_fields = [
-        ("density", "temperature"),
-        ("density", "velocity_x"),
-        ("temperature", "cell_mass"),
-        ("density", "radius"),
-        ("velocity_magnitude", "cell_mass"),
-    ]
-    profiles = []
-    for reg in regions:
-        for x_field, y_field in pr_fields:
-            profiles.append(ProfilePlot(reg, x_field, y_field))
-            profiles.append(
-                ProfilePlot(reg, x_field, y_field, fractional=True, accumulation=True)
-            )
-            p1d = create_profile(reg, x_field, y_field)
-            profiles.append(ProfilePlot.from_profiles(p1d))
-    p1 = create_profile(test_ds.all_data(), "density", "temperature")
-    p2 = create_profile(test_ds.all_data(), "density", "velocity_x")
-    profiles.append(
-        ProfilePlot.from_profiles([p1, p2], labels=["temperature", "velocity"])
-    )
-    profiles[0]._repr_html_()
-    for idx, plot in enumerate(profiles):
-        test_prefix = f"{plot.plots.keys()}_{idx}"
-        yield compare(test_ds, plot, test_prefix=test_prefix, test_name="profile_plots")
-
-
-@attr(ANSWER_TEST_TAG)
-def test_phase_plot():
-    fields = ("density", "temperature", "velocity_x", "velocity_y", "velocity_z")
-    units = ("g/cm**3", "K", "cm/s", "cm/s", "cm/s")
-    test_ds = fake_random_ds(16, fields=fields, units=units)
-    regions = [test_ds.region([0.5] * 3, [0.4] * 3, [0.6] * 3), test_ds.all_data()]
-    phases = []
-    ph_fields = [
-        ("density", "temperature", "cell_mass"),
-        ("density", "velocity_x", "cell_mass"),
-        ("radius", "temperature", "velocity_magnitude"),
-    ]
-    for reg in regions:
-        for x_field, y_field, z_field in ph_fields:
-            # set n_bins to [16, 16] since matplotlib's postscript
-            # renderer is slow when it has to write a lot of polygons
-            phases.append(
-                PhasePlot(reg, x_field, y_field, z_field, x_bins=16, y_bins=16)
->>>>>>> e72fc9a3
             )
         )
         p2d = create_profile(region, [x_field, y_field], z_field, n_bins=[16, 16])
@@ -214,7 +98,7 @@
         phases[0]._repr_html_()
         for idx, plot in enumerate(phases):
             img_fname = image_from_plot(plot)
-            gi = generic_image(img_fname)
+            gi = compare(plot)
             if "generic_image" not in self.hashes:
                 self.hashes.update({"generic_image": {str(idx): gi}})
             else:
@@ -233,54 +117,11 @@
             yt.create_profile(
                 sphere, ["radius"], fields=["dark_matter_density"], n_bins=64
             )
-<<<<<<< HEAD
         )
         plot = yt.ProfilePlot.from_profiles(profiles)
         img_fname = image_from_plot(plot)
-        gi = generic_image(img_fname)
+        gi = compare(plot)
         self.hashes.update({"generic_image": gi})
-=======
-            p2d = create_profile(reg, [x_field, y_field], z_field, n_bins=[16, 16])
-            phases.append(PhasePlot.from_profile(p2d))
-    pp = PhasePlot(test_ds.all_data(), "density", "temperature", "cell_mass")
-    pp.set_xlim(0.3, 0.8)
-    pp.set_ylim(0.4, 0.6)
-    pp._setup_plots()
-    xlim = pp.plots["cell_mass"].axes.get_xlim()
-    ylim = pp.plots["cell_mass"].axes.get_ylim()
-    assert_array_almost_equal(xlim, (0.3, 0.8))
-    assert_array_almost_equal(ylim, (0.4, 0.6))
-    phases.append(pp)
-    phases[0]._repr_html_()
-    for idx, plot in enumerate(phases):
-        test_prefix = f"{plot.plots.keys()}_{idx}"
-        yield compare(test_ds, plot, test_prefix=test_prefix, test_name="phase_plots")
-
-
-@attr(ANSWER_TEST_TAG)
-def test_profile_plot_multiple_field_multiple_plot():
-    fields = ("density", "temperature", "dark_matter_density")
-    ds = fake_random_ds(16, fields=fields)
-    sphere = ds.sphere("max", (1.0, "Mpc"))
-    profiles = []
-    profiles.append(
-        yt.create_profile(sphere, ["radius"], fields=["density"], n_bins=32)
-    )
-    profiles.append(
-        yt.create_profile(sphere, ["radius"], fields=["density"], n_bins=64)
-    )
-    profiles.append(
-        yt.create_profile(sphere, ["radius"], fields=["dark_matter_density"], n_bins=64)
-    )
-
-    plot = yt.ProfilePlot.from_profiles(profiles)
-    yield compare(
-        ds,
-        plot,
-        test_prefix=plot.plots.keys(),
-        test_name="profile_plot_multiple_field_multiple_plot",
-    )
->>>>>>> e72fc9a3
 
 
 def test_set_units():
