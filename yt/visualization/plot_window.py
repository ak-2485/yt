"""
A plotting mechanism based on the idea of a "window" into the data.



"""
from __future__ import print_function

#-----------------------------------------------------------------------------
# Copyright (c) 2013, yt Development Team.
#
# Distributed under the terms of the Modified BSD License.
#
# The full license is in the file COPYING.txt, distributed with this software.
#-----------------------------------------------------------------------------
import numpy as np
import matplotlib
import types
import six
import sys

from collections import defaultdict
from distutils.version import LooseVersion
from numbers import Number

from .base_plot_types import \
    ImagePlotMPL
from .fixed_resolution import \
    FixedResolutionBuffer, \
    OffAxisProjectionFixedResolutionBuffer
from .plot_modifications import callback_registry
from .plot_container import \
    ImagePlotContainer, \
    log_transform, linear_transform, symlog_transform, \
    get_log_minorticks, get_symlog_minorticks, \
    invalidate_data, invalidate_plot, apply_callback
from .base_plot_types import CallbackWrapper

from yt.data_objects.image_array import \
    ImageArray
from yt.extern.six import string_types
from yt.frontends.ytdata.data_structures import \
    YTSpatialPlotDataset
from yt.funcs import \
    mylog, iterable, ensure_list, \
    fix_axis, fix_unitary, obj_length
from yt.units.unit_object import \
    Unit
from yt.units.unit_registry import \
    UnitParseError
from yt.units.yt_array import \
    YTArray, YTQuantity
from yt.utilities.math_utils import \
    ortho_find
from yt.utilities.orientation import \
    Orientation
from yt.utilities.exceptions import \
    YTCannotParseUnitDisplayName, \
    YTPlotCallbackError, \
    YTDataTypeUnsupported, \
    YTInvalidFieldType, \
    YTUnitNotRecognized, \
    YTUnitConversionError

MPL_VERSION = LooseVersion(matplotlib.__version__)

# Some magic for dealing with pyparsing being included or not
# included in matplotlib (not in gentoo, yes in everything else)
try:
    if sys.version_info[0] == 3:
        from matplotlib.pyparsing_py3 import ParseFatalException
    else:
        from matplotlib.pyparsing_py2 import ParseFatalException
except ImportError:
    from pyparsing import ParseFatalException

def get_window_parameters(axis, center, width, ds):
    width = ds.coordinates.sanitize_width(axis, width, None)
    center, display_center = ds.coordinates.sanitize_center(center, axis)
    xax = ds.coordinates.x_axis[axis]
    yax = ds.coordinates.y_axis[axis]
    bounds = (display_center[xax]-width[0] / 2,
              display_center[xax]+width[0] / 2,
              display_center[yax]-width[1] / 2,
              display_center[yax]+width[1] / 2)
    return (bounds, center, display_center)

def get_oblique_window_parameters(normal, center, width, ds, depth=None):
    display_center, center = ds.coordinates.sanitize_center(center, 4)
    width = ds.coordinates.sanitize_width(normal, width, depth)

    if len(width) == 2:
        # Transforming to the cutting plane coordinate system
        center = (center - ds.domain_left_edge)/ds.domain_width - 0.5
        (normal,perp1,perp2) = ortho_find(normal)
        mat = np.transpose(np.column_stack((perp1,perp2,normal)))
        center = np.dot(mat,center)

    w = tuple(el.in_units('code_length') for el in width)
    bounds = tuple(((2*(i % 2))-1)*w[i//2]/2 for i in range(len(w)*2))

    return (bounds, center)

def get_axes_unit(width, ds):
    r"""
    Infers the axes unit names from the input width specification
    """
    if ds.no_cgs_equiv_length:
        return ("code_length",)*2
    if iterable(width):
        if isinstance(width[1], string_types):
            axes_unit = (width[1], width[1])
        elif iterable(width[1]):
            axes_unit = (width[0][1], width[1][1])
        elif isinstance(width[0], YTArray):
            axes_unit = (str(width[0].units), str(width[1].units))
        else:
            axes_unit = None
    else:
        if isinstance(width, YTArray):
            axes_unit = (str(width.units), str(width.units))
        else:
            axes_unit = None
    return axes_unit

def validate_mesh_fields(data_source, fields):
    # this check doesn't make sense for ytdata plot datasets, which
    # load mesh data as a particle field but nonetheless can still
    # make plots with it
    if isinstance(data_source.ds, YTSpatialPlotDataset):
        return
    canonical_fields = data_source._determine_fields(fields)
    invalid_fields = []
    for field in canonical_fields:
        if data_source.ds.field_info[field].particle_type is True:
            invalid_fields.append(field)

    if len(invalid_fields) > 0:
        raise YTInvalidFieldType(invalid_fields)


class PlotWindow(ImagePlotContainer):
    r"""
    A ploting mechanism based around the concept of a window into a
    data source. It can have arbitrary fields, each of which will be
    centered on the same viewpoint, but will have individual zlimits.

    The data and plot are updated separately, and each can be
    invalidated as the object is modified.

    Data is handled by a FixedResolutionBuffer object.

    Parameters
    ----------

    data_source : subclass of :class:`yt.data_objects.selection_data_containers.YTSelectionContainer2D`
        This is the source to be pixelized, which can be a projection,
        slice, or a cutting plane.
    bounds : sequence of floats
        Bounds are the min and max in the image plane that we want our
        image to cover.  It's in the order of (xmin, xmax, ymin, ymax),
        where the coordinates are all in the appropriate code units.
    buff_size : sequence of ints
        The size of the image to generate.
    antialias : boolean
        This can be true or false.  It determines whether or not sub-pixel
        rendering is used during data deposition.
    window_size : float
        The size of the window on the longest axis (in units of inches),
        including the margins but not the colorbar.
    window_size : float
        The size of the window on the longest axis (in units of inches),
        including the margins but not the colorbar.
    right_handed : boolean
        Whether the implicit east vector for the image generated is set to make a right
        handed coordinate system with a north vector and the normal vector, the
        direction of the 'window' into the data.

    """
    def __init__(self, data_source, bounds, buff_size=(800,800), antialias=True,
                 periodic=True, origin='center-window', oblique=False, right_handed=True,
                 window_size=8.0, fields=None, fontsize=18, aspect=None,
                 setup=False):
        self.center = None
        self._periodic = periodic
        self.oblique = oblique
        self._right_handed = right_handed
        self._equivalencies = defaultdict(lambda: (None, {}))
        self.buff_size = buff_size
        self.antialias = antialias
        self._axes_unit_names = None

        self.aspect = aspect
        skip = list(FixedResolutionBuffer._exclude_fields) + data_source._key_fields
        if fields is None:
            fields = []
        else:
            fields = ensure_list(fields)
        self.override_fields = list(set(fields).intersection(set(skip)))
        self.fields = [f for f in fields if f not in skip]
        super(PlotWindow, self).__init__(data_source, window_size, fontsize)
        self._set_window(bounds) # this automatically updates the data and plot
        self.origin = origin
        if self.data_source.center is not None and oblique is False:
            ax = self.data_source.axis
            xax = self.ds.coordinates.x_axis[ax]
            yax = self.ds.coordinates.y_axis[ax]
            center, display_center = self.ds.coordinates.sanitize_center(
                self.data_source.center, ax)
            center = [display_center[xax], display_center[yax]]
            self.set_center(center)
        for field in self.data_source._determine_fields(self.fields):
            finfo = self.data_source.ds._get_field_info(*field)
            if finfo.take_log:
                self._field_transform[field] = log_transform
            else:
                self._field_transform[field] = linear_transform
        self.setup_callbacks()
        self._setup_plots()

    def __iter__(self):
        for ds in self.ts:
            mylog.warning("Switching to %s", ds)
            self._switch_ds(ds)
            yield self

    def piter(self, *args, **kwargs):
        for ds in self.ts.piter(*args, **kwargs):
            self._switch_ds(ds)
            yield self

    _frb = None
    def frb():
        doc = "The frb property."
        def fget(self):
            if self._frb is None or self._data_valid is False:
                self._recreate_frb()
            return self._frb

        def fset(self, value):
            self._frb = value
            self._data_valid = True

        def fdel(self):
            del self._frb
            self._frb = None
            self._data_valid = False

        return locals()
    frb = property(**frb())

    def _recreate_frb(self):
        old_fields = None
        # If we are regenerating an frb, we want to know what fields we had before
        if self._frb is not None:
            old_fields = list(self._frb.keys())
            old_units = [str(self._frb[of].units) for of in old_fields]

        # Set the bounds
        if hasattr(self,'zlim'):
            bounds = self.xlim+self.ylim+self.zlim
        else:
            bounds = self.xlim+self.ylim

        # Generate the FRB
        self.frb = self._frb_generator(self.data_source, bounds,
                                       self.buff_size, self.antialias,
                                       periodic=self._periodic)

        # At this point the frb has the valid bounds, size, aliasing, etc.
        if old_fields is None:
            self._frb._get_data_source_fields()
        else:
            # Restore the old fields
            for key, unit in zip(old_fields, old_units):
                self._frb[key]
                equiv = self._equivalencies[key]
                if equiv[0] is None:
                    self._frb[key].convert_to_units(unit)
                else:
                    self.frb.set_unit(key, unit, equiv[0], equiv[1])

        # Restore the override fields
        for key in self.override_fields:
            self._frb[key]

    @property
    def width(self):
        Wx = self.xlim[1] - self.xlim[0]
        Wy = self.ylim[1] - self.ylim[0]
        return (Wx, Wy)

    @property
    def bounds(self):
        return self.xlim+self.ylim

    @invalidate_data
    def zoom(self, factor):
        r"""This zooms the window by *factor*.

        Parameters
        ----------
        factor : float
            multiplier for the current width

        """
        Wx, Wy = self.width
        centerx = self.xlim[0] + Wx*0.5
        centery = self.ylim[0] + Wy*0.5
        nWx, nWy = Wx/factor, Wy/factor
        self.xlim = (centerx - nWx*0.5, centerx + nWx*0.5)
        self.ylim = (centery - nWy*0.5, centery + nWy*0.5)
        return self

    @invalidate_data
    def pan(self, deltas):
        r"""Pan the image by specifying absolute code unit coordinate deltas.

        Parameters
        ----------
        deltas : Two-element sequence of floats, quantities, or (float, unit)
                 tuples.

            (delta_x, delta_y).  If a unit is not supplied the unit is assumed
            to be code_length.

        """
        if len(deltas) != 2:
            raise RuntimeError(
                "The pan function accepts a two-element sequence.\n"
                "Received %s." % (deltas, ))
        if isinstance(deltas[0], Number) and isinstance(deltas[1], Number):
            deltas = (self.ds.quan(deltas[0], 'code_length'),
                      self.ds.quan(deltas[1], 'code_length'))
        elif isinstance(deltas[0], tuple) and isinstance(deltas[1], tuple):
            deltas = (self.ds.quan(deltas[0][0], deltas[0][1]),
                      self.ds.quan(deltas[1][0], deltas[1][1]))
        elif isinstance(deltas[0], YTQuantity) and isinstance(deltas[1], YTQuantity):
            pass
        else:
            raise RuntimeError(
                "The arguments of the pan function must be a sequence of floats,\n"
                "quantities, or (float, unit) tuples. Received %s." % (deltas, ))
        self.xlim = (self.xlim[0] + deltas[0], self.xlim[1] + deltas[0])
        self.ylim = (self.ylim[0] + deltas[1], self.ylim[1] + deltas[1])
        return self

    @invalidate_data
    def pan_rel(self, deltas):
        r"""Pan the image by specifying relative deltas, to the FOV.

        Parameters
        ----------
        deltas : sequence of floats
            (delta_x, delta_y) in *relative* code unit coordinates

        """
        Wx, Wy = self.width
        self.xlim = (self.xlim[0] + Wx*deltas[0], self.xlim[1] + Wx*deltas[0])
        self.ylim = (self.ylim[0] + Wy*deltas[1], self.ylim[1] + Wy*deltas[1])
        return self

    @invalidate_plot
    def set_unit(self, field, new_unit, equivalency=None,
                 equivalency_kwargs=None):
        """Sets a new unit for the requested field

        parameters
        ----------
        field : string or field tuple
           The name of the field that is to be changed.

        new_unit : string or Unit object
           The name of the new unit.

        equivalency : string, optional
           If set, the equivalency to use to convert the current units to
           the new requested unit. If None, the unit conversion will be done
           without an equivelancy

        equivalency_kwargs : string, optional
           Keyword arguments to be passed to the equivalency. Only used if
           ``equivalency`` is set.
        """
        if equivalency_kwargs is None:
            equivalency_kwargs = {}
        field = self.data_source._determine_fields(field)[0]
        field = ensure_list(field)
        new_unit = ensure_list(new_unit)
        if len(field) > 1 and len(new_unit) != len(field):
            raise RuntimeError(
                "Field list {} and unit "
                "list {} are incompatible".format(field, new_unit))
        for f, u in zip(field, new_unit):
            self.frb.set_unit(f, u, equivalency, equivalency_kwargs)
            self._equivalencies[f] = (equivalency, equivalency_kwargs)
        return self

    @invalidate_plot
    def set_origin(self, origin):
        """Set the plot origin.

        Parameters
        ----------
        origin : string or length 1, 2, or 3 sequence.
            The location of the origin of the plot coordinate system. This
            is typically represented by a '-' separated string or a tuple of
            strings. In the first index the y-location is given by 'lower',
            'upper', or 'center'. The second index is the x-location, given as
            'left', 'right', or 'center'. Finally, whether the origin is
            applied in 'domain' space, plot 'window' space or 'native'
            simulation coordinate system is given. For example, both
            'upper-right-domain' and ['upper', 'right', 'domain'] place the
            origin in the upper right hand corner of domain space. If x or y
            are not given, a value is inferred. For instance, 'left-domain'
            corresponds to the lower-left hand corner of the simulation domain,
            'center-domain' corresponds to the center of the simulation domain,
            or 'center-window' for the center of the plot window. In the event
            that none of these options place the origin in a desired location,
            a sequence of tuples and a string specifying the
            coordinate space can be given. If plain numeric types are input,
            units of `code_length` are assumed. Further examples:

         ===============================================    ==================================
         format                                             example
         ===============================================    ==================================
         '{space}'                                          'domain'
         '{xloc}-{space}'                                   'left-window'
         '{yloc}-{space}'                                   'upper-domain'
         '{yloc}-{xloc}-{space}'                            'lower-right-window'
         ('{space}',)                                       ('window',)
         ('{xloc}', '{space}')                              ('right', 'domain')
         ('{yloc}', '{space}')                              ('lower', 'window')
         ('{yloc}', '{xloc}', '{space}')                    ('lower', 'right', 'window')
         ((yloc, '{unit}'), (xloc, '{unit}'), '{space}')    ((0.5, 'm'), (0.4, 'm'), 'window')
         (xloc, yloc, '{space}')                            (0.23, 0.5, 'domain')
         ===============================================    ==================================

        """
        self.origin = origin
        return self

    @invalidate_data
    def _set_window(self, bounds):
        """Set the bounds of the plot window.
        This is normally only called internally, see set_width.


        Parameters
        ----------

        bounds : a four element sequence of floats
            The x and y bounds, in the format (x0, x1, y0, y1)

        """
        if self.center is not None:
            dx = bounds[1] - bounds[0]
            dy = bounds[3] - bounds[2]
            self.xlim = (self.center[0] - dx/2., self.center[0] + dx/2.)
            self.ylim = (self.center[1] - dy/2., self.center[1] + dy/2.)
        else:
            self.xlim = tuple(bounds[0:2])
            self.ylim = tuple(bounds[2:4])
            if len(bounds) == 6:
                self.zlim = tuple(bounds[4:6])
        mylog.info("xlim = %f %f" % self.xlim)
        mylog.info("ylim = %f %f" % self.ylim)
        if hasattr(self,'zlim'):
            mylog.info("zlim = %f %f" % self.zlim)

    @invalidate_data
    def set_width(self, width, unit = None):
        """set the width of the plot window

        parameters
        ----------
        width : float, array of floats, (float, unit) tuple, or tuple of
                (float, unit) tuples.

             Width can have four different formats to support windows with
             variable x and y widths.  They are:

             ==================================     =======================
             format                                 example
             ==================================     =======================
             (float, string)                        (10,'kpc')
             ((float, string), (float, string))     ((10,'kpc'),(15,'kpc'))
             float                                  0.2
             (float, float)                         (0.2, 0.3)
             ==================================     =======================

             For example, (10, 'kpc') requests a plot window that is 10
             kiloparsecs wide in the x and y directions,
             ((10,'kpc'),(15,'kpc')) requests a window that is 10 kiloparsecs
             wide along the x axis and 15 kiloparsecs wide along the y axis.
             In the other two examples, code units are assumed, for example
             (0.2, 0.3) requests a plot that has an x width of 0.2 and a y
             width of 0.3 in code units.  If units are provided the resulting
             plot axis labels will use the supplied units.
        unit : str
             the unit the width has been specified in. If width is a tuple, this
             argument is ignored. Defaults to code units.
        """
        if isinstance(width, Number):
            if unit is None:
                width = (width, 'code_length')
            else:
                width = (width, fix_unitary(unit))

        axes_unit = get_axes_unit(width, self.ds)

        width = self.ds.coordinates.sanitize_width(
            self.frb.axis, width, None)

        centerx = (self.xlim[1] + self.xlim[0])/2.
        centery = (self.ylim[1] + self.ylim[0])/2.

        self.xlim = (centerx - width[0]/2, centerx + width[0]/2)
        self.ylim = (centery - width[1]/2, centery + width[1]/2)

        if hasattr(self,'zlim'):
            centerz = (self.zlim[1] + self.zlim[0])/2.
            mw = self.ds.arr(width).max()
            self.zlim = (centerz - mw/2.,
                         centerz + mw/2.)

        self.set_axes_unit(axes_unit)

        return self

    @invalidate_data
    def set_center(self, new_center, unit = 'code_length'):
        """Sets a new center for the plot window

        parameters
        ----------
        new_center : two element sequence of floats
            The coordinates of the new center of the image in the
            coordinate system defined by the plot axes. If the unit
            keyword is not specified, the coordinates are assumed to
            be in code units.

        unit : string
            The name of the unit new_center is given in.  If new_center is a
            YTArray or tuple of YTQuantities, this keyword is ignored.

        """
        error = RuntimeError(
            "\n"
            "new_center must be a two-element list or tuple of floats \n"
            "corresponding to a coordinate in the plot relative to \n"
            "the plot coordinate system.\n"
        )
        if new_center is None:
            self.center = None
        elif iterable(new_center):
            if len(new_center) != 2:
                raise error
            for el in new_center:
                if not isinstance(el, Number) and not isinstance(el, YTQuantity):
                    raise error
            if isinstance(new_center[0], Number):
                new_center = [self.ds.quan(c, unit) for c in new_center]
            self.center = new_center
        else:
            raise error
        self._set_window(self.bounds)
        return self

    @invalidate_data
    def set_antialias(self,aa):
        self.antialias = aa

    @invalidate_data
    def set_buff_size(self, size):
        """Sets a new buffer size for the fixed resolution buffer

        parameters
        ----------
        size : int or two element sequence of ints
            The number of data elements in the buffer on the x and y axes.
            If a scalar is provided,  then the buffer is assumed to be square.
        """
        if iterable(size):
            self.buff_size = size
        else:
            self.buff_size = (size, size)
        return self

    def set_window_size(self, size):
        """This calls set_figure_size to adjust the size of the plot window.

        This is equivalent to set_figure_size but it still available to maintain
        backwards compatibility.
        """
        self.set_figure_size(size)
        return self

    @invalidate_plot
    def set_axes_unit(self, unit_name):
        r"""Set the unit for display on the x and y axes of the image.

        Parameters
        ----------
        unit_name : string or two element tuple of strings
            A unit, available for conversion in the dataset, that the
            image extents will be displayed in.  If set to None, any previous
            units will be reset.  If the unit is None, the default is chosen.
            If unit_name is '1', 'u', or 'unitary', it will not display the
            units, and only show the axes name. If unit_name is a tuple, the
            first element is assumed to be the unit for the x axis and the
            second element the unit for the y axis.

        Raises
        ------
        YTUnitNotRecognized
            If the unit is not known, this will be raised.

        Examples
        --------

        >>> from yt import load
        >>> ds = load("IsolatedGalaxy/galaxy0030/galaxy0030")
        >>> p = ProjectionPlot(ds, "y", "Density")
        >>> p.set_axes_unit("kpc")

        """
        # blind except because it could be in conversion_factors or units
        if unit_name is not None:
            if isinstance(unit_name, string_types):
                unit_name = (unit_name, unit_name)
            for un in unit_name:
                try:
                    self.ds.length_unit.in_units(un)
                except (YTUnitConversionError, UnitParseError):
                    raise YTUnitNotRecognized(un)
        self._axes_unit_names = unit_name
        return self

    @invalidate_plot
    def toggle_right_handed(self):
        self._right_handed = not self._right_handed


class PWViewerMPL(PlotWindow):
    """Viewer using matplotlib as a backend via the WindowPlotMPL.

    """
    _current_field = None
    _frb_generator = None
    _plot_type = None
    _data_valid = False

    def __init__(self, *args, **kwargs):
        if self._frb_generator is None:
            self._frb_generator = kwargs.pop("frb_generator")
        if self._plot_type is None:
            self._plot_type = kwargs.pop("plot_type")
        self._splat_color = kwargs.pop("splat_color", None)
        PlotWindow.__init__(self, *args, **kwargs)

    def _setup_origin(self):
        origin = self.origin
        axis_index = self.data_source.axis
        xc = None
        yc = None

        if isinstance(origin, string_types):
            origin = tuple(origin.split('-'))[:3]
        if 1 == len(origin):
            origin = ('lower', 'left') + origin
        elif 2 == len(origin) and origin[0] in set(['left','right','center']):
            o0map = {'left': 'lower', 'right': 'upper', 'center': 'center'}
            origin = (o0map[origin[0]],) + origin
        elif 2 == len(origin) and origin[0] in set(['lower','upper','center']):
            origin = (origin[0], 'center', origin[-1])
        elif 3 == len(origin) and isinstance(origin[0], (int, float)):
            xc = self.ds.quan(origin[0], 'code_length')
            yc = self.ds.quan(origin[1], 'code_length')
        elif 3 == len(origin) and isinstance(origin[0], tuple):
            xc = YTQuantity(origin[0][0], origin[0][1])
            yc = YTQuantity(origin[1][0], origin[0][1])

        assert origin[-1] in ['window', 'domain', 'native']

        if origin[2] == 'window':
            xllim, xrlim = self.xlim
            yllim, yrlim = self.ylim
        elif origin[2] == 'domain':
            xax = self.ds.coordinates.x_axis[axis_index]
            yax = self.ds.coordinates.y_axis[axis_index]
            xllim = self.ds.domain_left_edge[xax]
            xrlim = self.ds.domain_right_edge[xax]
            yllim = self.ds.domain_left_edge[yax]
            yrlim = self.ds.domain_right_edge[yax]
        elif origin[2] == 'native':
            return (self.ds.quan(0.0, 'code_length'),
                    self.ds.quan(0.0, 'code_length'))
        else:
            mylog.warn("origin = {0}".format(origin))
            msg = \
                  ('origin keyword "{0}" not recognized, must declare "domain" '
                   'or "center" as the last term in origin.').format(self.origin)
            raise RuntimeError(msg)
        if xc is None and yc is None:
            if origin[0] == 'lower':
                yc = yllim
            elif origin[0] == 'upper':
                yc = yrlim
            elif origin[0] == 'center':
                yc = (yllim + yrlim)/2.0
            else:
                mylog.warn("origin = {0}".format(origin))
                msg = ('origin keyword "{0}" not recognized, must declare "lower" '
                       '"upper" or "center" as the first term in origin.')
                msg = msg.format(self.origin)
                raise RuntimeError(msg)

            if origin[1] == 'left':
                xc = xllim
            elif origin[1] == 'right':
                xc = xrlim
            elif origin[1] == 'center':
                xc = (xllim + xrlim)/2.0
            else:
                mylog.warn("origin = {0}".format(origin))
                msg = ('origin keyword "{0}" not recognized, must declare "left" '
                       '"right" or "center" as the second term in origin.')
                msg = msg.format(self.origin)
                raise RuntimeError(msg)

        x_in_bounds = xc >= xllim and xc <= xrlim
        y_in_bounds = yc >= yllim and yc <= yrlim

        if not x_in_bounds and not y_in_bounds:
            msg = ('orgin inputs not in bounds of specified coordinate sytem' +
                   'domain.')
            msg = msg.format(self.origin)
            raise RuntimeError(msg)

        return xc, yc

    def _setup_plots(self):
        from matplotlib.mathtext import MathTextParser
        if self._plot_valid:
            return
        if not self._data_valid:
            self._recreate_frb()
            self._data_valid = True
        self._colorbar_valid = True
        for f in list(set(self.data_source._determine_fields(self.fields))):
            axis_index = self.data_source.axis

            xc, yc = self._setup_origin()

            if self._axes_unit_names is None:
                unit = self.ds.get_smallest_appropriate_unit(
                    self.xlim[1] - self.xlim[0])
                (unit_x, unit_y) = (unit, unit)
            else:
                (unit_x, unit_y) = self._axes_unit_names

            # For some plots we may set aspect by hand, such as for spectral cube data.
            # This will likely be replaced at some point by the coordinate handler
            # setting plot aspect.
            if self.aspect is None:
                self.aspect = float((self.ds.quan(1.0, unit_y) /
                                     self.ds.quan(1.0, unit_x)).in_cgs())
            extentx = [(self.xlim[i] - xc).in_units(unit_x) for i in (0, 1)]
            extenty = [(self.ylim[i] - yc).in_units(unit_y) for i in (0, 1)]

            extent = extentx + extenty

            if f in self.plots.keys():
                zlim = (self.plots[f].zmin, self.plots[f].zmax)
            else:
                zlim = (None, None)

            image = self.frb[f]
            if self._field_transform[f] == log_transform:
                msg = None
                use_symlog = False
                if zlim != (None, None):
                    pass
                elif np.nanmax(image) == np.nanmin(image):
                    msg = "Plot image for field %s has zero dynamic " \
                          "range. Min = Max = %f." % (f, np.nanmax(image))
                elif np.nanmax(image) <= 0:
                    msg = "Plot image for field %s has no positive " \
                          "values.  Max = %f." % (f, np.nanmax(image))
                elif not np.any(np.isfinite(image)):
                    msg = "Plot image for field %s is filled with NaNs." % (f,)
                elif np.nanmax(image) > 0. and np.nanmin(image) < 0:
                    msg = "Plot image for field %s has both positive "\
                          "and negative values. Min = %f, Max = %f."\
                          % (f, np.nanmin(image), np.nanmax(image))
                    use_symlog = True
                if msg is not None:
                    mylog.warning(msg)
                    if use_symlog:
                        mylog.warning("Switching to symlog colorbar scaling "\
                                      "unless linear scaling is specified later")
                        self._field_transform[f] = symlog_transform
                        self._field_transform[f].func = None
                    else:
                        mylog.warning("Switching to linear colorbar scaling.")
                        self._field_transform[f] = linear_transform

            font_size = self._font_properties.get_size()

            fig = None
            axes = None
            cax = None
            draw_colorbar = True
            draw_axes = True
            if f in self.plots:
                draw_colorbar = self.plots[f]._draw_colorbar
                draw_axes = self.plots[f]._draw_axes
                if self.plots[f].figure is not None:
                    fig = self.plots[f].figure
                    axes = self.plots[f].axes
                    cax = self.plots[f].cax

            # This is for splatting particle positions with a single
            # color instead of a colormap
            if self._splat_color is not None:
                # make image a rgba array, using the splat color
                greyscale_image = self.frb[f]
                ia = np.zeros((greyscale_image.shape[0],
                               greyscale_image.shape[1],
                               4))
                ia[:, :, 3] = 0.0  # set alpha to 0.0
                locs = greyscale_image > 0.0
                to_rgba = matplotlib.colors.colorConverter.to_rgba
                color_tuple = to_rgba(self._splat_color)
                ia[locs] = color_tuple
                ia = ImageArray(ia)
            else:
                ia = image
            self.plots[f] = WindowPlotMPL(
                ia, self._field_transform[f].name,
                self._field_transform[f].func,
                self._colormaps[f], extent, zlim,
                self.figure_size, font_size,
                self.aspect, fig, axes, cax)

<<<<<<< HEAD
            axes_unit_labels = ['', '']
            comoving = False
            hinv = False
            for i, un in enumerate((unit_x, unit_y)):
                unn = None
                if hasattr(self.ds.coordinates, "image_units"):
                    # This *forces* an override
                    unn = self.ds.coordinates.image_units[axis_index][i]
                elif hasattr(self.ds.coordinates, "default_unit_label"):
                    axax = getattr(self.ds.coordinates,
                                   "%s_axis" % ("xy"[i]))[axis_index]
                    unn = self.ds.coordinates.default_unit_label.get(axax,
                        None)
                if unn is not None:
                    axes_unit_labels[i] = r'\ \ \left('+unn+r'\right)'
                    continue
                # Use sympy to factor h out of the unit.  In this context 'un'
                # is a string, so we call the Unit constructor.
                expr = Unit(un, registry=self.ds.unit_registry).expr
                h_expr = Unit('h', registry=self.ds.unit_registry).expr
                # See http://docs.sympy.org/latest/modules/core.html#sympy.core.expr.Expr
                h_power = expr.as_coeff_exponent(h_expr)[1]
                # un is now the original unit, but with h factored out.
                un = str(expr*h_expr**(-1*h_power))
                un_unit = Unit(un, registry=self.ds.unit_registry)
                cm = Unit('cm').expr
                if str(un).endswith('cm') and cm not in un_unit.expr.atoms():
                    comoving = True
                    un = un[:-2]
                # no length units besides code_length end in h so this is safe
                if h_power == -1:
                    hinv = True
                elif h_power != 0:
                    # It doesn't make sense to scale a position by anything
                    # other than h**-1
                    raise RuntimeError
                if un not in ['1', 'u', 'unitary']:
                    if un in formatted_length_unit_names:
                        un = formatted_length_unit_names[un]
                    else:
                        un = Unit(un, registry=self.ds.unit_registry)
                        un = un.latex_representation()
                        if hinv:
                            un = un + '\,h^{-1}'
                        if comoving:
                            un = un + '\,(1+z)^{-1}'
                        pp = un[0]
                        if pp in latex_prefixes:
                            symbol_wo_prefix = un[1:]
                            if symbol_wo_prefix in prefixable_units:
                                un = un.replace(
                                    pp, "{"+latex_prefixes[pp]+"}", 1)
                    axes_unit_labels[i] = '\ \ ('+un+')'
=======
            if not self._right_handed:
                ax = self.plots[f].axes
                ax.invert_xaxis()

            axes_unit_labels = self._get_axes_unit_labels(unit_x, unit_y)
>>>>>>> 7ef69331

            if self.oblique:
                labels = [r'$\rm{Image\ x'+axes_unit_labels[0]+'}$',
                          r'$\rm{Image\ y'+axes_unit_labels[1]+'}$']
            else:
                coordinates = self.ds.coordinates
                axis_names = coordinates.image_axis_name[axis_index]
                xax = coordinates.x_axis[axis_index]
                yax = coordinates.y_axis[axis_index]

                if hasattr(coordinates, "axis_default_unit_name"):
                    axes_unit_labels = \
                    [coordinates.axis_default_unit_name[xax],
                     coordinates.axis_default_unit_name[yax]]
                labels = [r'$\rm{'+axis_names[0]+axes_unit_labels[0] + r'}$',
                          r'$\rm{'+axis_names[1]+axes_unit_labels[1] + r'}$']

                if hasattr(coordinates, "axis_field"):
                    if xax in coordinates.axis_field:
                        xmin, xmax = coordinates.axis_field[xax](
                            0, self.xlim, self.ylim)
                    else:
                        xmin, xmax = [float(x) for x in extentx]
                    if yax in coordinates.axis_field:
                        ymin, ymax = coordinates.axis_field[yax](
                            1, self.xlim, self.ylim)
                    else:
                        ymin, ymax = [float(y) for y in extenty]
                    self.plots[f].image.set_extent((xmin, xmax, ymin, ymax))
                    self.plots[f].axes.set_aspect("auto")

            x_label, y_label, colorbar_label = self._get_axes_labels(f)

            if x_label is not None:
                labels[0] = x_label
            if y_label is not None:
                labels[1] = y_label

            self.plots[f].axes.set_xlabel(labels[0])
            self.plots[f].axes.set_ylabel(labels[1])

            # Determine the units of the data
            units = Unit(self.frb[f].units, registry=self.ds.unit_registry)
            units = units.latex_representation()

            if colorbar_label is None:
                colorbar_label = image.info['label']
                if hasattr(self, 'projected'):
                    colorbar_label = "$\\rm{Projected }$ %s" % colorbar_label
                if units is None or units == '':
                    pass
                else:
                    colorbar_label += r'$\ \ \left('+units+r'\right)$'

            parser = MathTextParser('Agg')
            try:
                parser.parse(colorbar_label)
            except ParseFatalException as err:
                raise YTCannotParseUnitDisplayName(f, colorbar_label, str(err))

            self.plots[f].cb.set_label(colorbar_label)

            # x-y axes minorticks
            if f not in self._minorticks:
                self._minorticks[f] = True
            if self._minorticks[f] is True:
                self.plots[f].axes.minorticks_on()
            else:
                self.plots[f].axes.minorticks_off()

            # colorbar minorticks
            if f not in self._cbar_minorticks:
                self._cbar_minorticks[f] = True
            if (self._cbar_minorticks[f] is True and MPL_VERSION < LooseVersion('2.0.0')
                or self._field_transform[f] == symlog_transform):
                if self._field_transform[f] == linear_transform:
                    self.plots[f].cax.minorticks_on()
                else:
                    vmin = np.float64( self.plots[f].cb.norm.vmin )
                    vmax = np.float64( self.plots[f].cb.norm.vmax )
                    if self._field_transform[f] == log_transform:
                        mticks = self.plots[f].image.norm( get_log_minorticks(vmin, vmax) )
                    else: # symlog_transform
                        flinthresh = 10**np.floor( np.log10( self.plots[f].cb.norm.linthresh ) )
                        mticks = self.plots[f].image.norm( get_symlog_minorticks(flinthresh, vmin, vmax) )
                    self.plots[f].cax.yaxis.set_ticks(mticks, minor=True)
            else:
                self.plots[f].cax.minorticks_off()

            if draw_axes is False:
                self.plots[f]._toggle_axes(draw_axes)

            if draw_colorbar is False:
                self.plots[f]._toggle_colorbar(draw_colorbar)

        self._set_font_properties()
        self.run_callbacks()
        self._plot_valid = True

    def setup_callbacks(self):
        for key in callback_registry:
            ignored = ['PlotCallback']
            if self._plot_type.startswith('OffAxis'):
                ignored += ['ParticleCallback','ClumpContourCallback',
                            'GridBoundaryCallback']
            if self._plot_type == 'OffAxisProjection':
                ignored += ['VelocityCallback','MagFieldCallback',
                            'QuiverCallback','CuttingQuiverCallback',
                            'StreamlineCallback']
            if self._plot_type == 'Particle':
                ignored += ['HopCirclesCallback','HopParticleCallback',
                            'ParticleCallback','ClumpContourCallback',
                            'GridBoundaryCallback', 'VelocityCallback',
                            'MagFieldCallback', 'QuiverCallback',
                            'CuttingQuiverCallback', 'StreamlineCallback',
                            'ContourCallback', ]
            if key in ignored:
                continue
            cbname = callback_registry[key]._type_name
            CallbackMaker = callback_registry[key]
            callback = invalidate_plot(apply_callback(CallbackMaker))
            callback.__doc__ = CallbackMaker.__doc__
            self.__dict__['annotate_'+cbname] = types.MethodType(callback,self)

    @invalidate_plot
    def annotate_clear(self, index=None):
        """
        Clear callbacks from the plot.  If index is not set, clear all
        callbacks.  If index is set, clear that index (ie 0 is the first one
        created, 1 is the 2nd one created, -1 is the last one created, etc.)
        """
        if index is None:
            self._callbacks = []
        else:
            del self._callbacks[index]
        self.setup_callbacks()
        return self

    def run_callbacks(self):
        for f in self.fields:
            keys = self.frb.keys()
            for name, (args, kwargs) in self._callbacks:
                cbw = CallbackWrapper(self, self.plots[f], self.frb, f,
                                      self._font_properties, self._font_color)
                CallbackMaker = callback_registry[name]
                callback = CallbackMaker(*args[1:], **kwargs)
                try:
                    callback(cbw)
                except YTDataTypeUnsupported as e:
                    six.reraise(YTDataTypeUnsupported, e)
                except Exception as e:
                    six.reraise(YTPlotCallbackError,
                                YTPlotCallbackError(callback._type_name, e),
                                sys.exc_info()[2])
            for key in self.frb.keys():
                if key not in keys:
                    del self.frb[key]

    def hide_colorbar(self, field=None):
        """
        Hides the colorbar for a plot and updates the size of the
        plot accordingly.  Defaults to operating on all fields for a
        PlotWindow object.

        Parameters
        ----------

        field : string, field tuple, or list of strings or field tuples (optional)
            The name of the field(s) that we want to hide the colorbar. If None
            is provided, will default to using all fields available for this
            object.

        Examples
        --------

        This will save an image with no colorbar.

        >>> import yt
        >>> ds = yt.load('IsolatedGalaxy/galaxy0030/galaxy0030')
        >>> s = SlicePlot(ds, 2, 'density', 'c', (20, 'kpc'))
        >>> s.hide_colorbar()
        >>> s.save()

        This will save an image with no axis or colorbar.

        >>> import yt
        >>> ds = yt.load('IsolatedGalaxy/galaxy0030/galaxy0030')
        >>> s = SlicePlot(ds, 2, 'density', 'c', (20, 'kpc'))
        >>> s.hide_axes()
        >>> s.hide_colorbar()
        >>> s.save()
        """
        if field is None:
            field = self.fields
        field = ensure_list(field)
        for f in field:
            self.plots[f].hide_colorbar()
        return self

    def show_colorbar(self, field=None):
        """
        Shows the colorbar for a plot and updates the size of the
        plot accordingly.  Defaults to operating on all fields for a
        PlotWindow object.  See hide_colorbar().

        Parameters
        ----------

        field : string, field tuple, or list of strings or field tuples (optional)
            The name of the field(s) that we want to show the colorbar.
        """
        if field is None:
            field = self.fields
        field = ensure_list(field)
        for f in field:
            self.plots[f].show_colorbar()
        return self

    def hide_axes(self, field=None):
        """
        Hides the axes for a plot and updates the size of the
        plot accordingly.  Defaults to operating on all fields for a
        PlotWindow object.

        Parameters
        ----------

        field : string, field tuple, or list of strings or field tuples (optional)
            The name of the field(s) that we want to hide the axes.

        Examples
        --------

        This will save an image with no axes.

        >>> import yt
        >>> ds = yt.load('IsolatedGalaxy/galaxy0030/galaxy0030')
        >>> s = SlicePlot(ds, 2, 'density', 'c', (20, 'kpc'))
        >>> s.hide_axes()
        >>> s.save()

        This will save an image with no axis or colorbar.

        >>> import yt
        >>> ds = yt.load('IsolatedGalaxy/galaxy0030/galaxy0030')
        >>> s = SlicePlot(ds, 2, 'density', 'c', (20, 'kpc'))
        >>> s.hide_axes()
        >>> s.hide_colorbar()
        >>> s.save()
        """
        if field is None:
            field = self.fields
        field = ensure_list(field)
        for f in field:
            self.plots[f].hide_axes()
        return self

    def show_axes(self, field=None):
        """
        Shows the axes for a plot and updates the size of the
        plot accordingly.  Defaults to operating on all fields for a
        PlotWindow object.  See hide_axes().

        Parameters
        ----------

        field : string, field tuple, or list of strings or field tuples (optional)
            The name of the field(s) that we want to show the axes.
        """
        if field is None:
            field = self.fields
        field = ensure_list(field)
        for f in field:
            self.plots[f].show_axes()
        return self

class AxisAlignedSlicePlot(PWViewerMPL):
    r"""Creates a slice plot from a dataset

    Given a ds object, an axis to slice along, and a field name
    string, this will return a PWViewerMPL object containing
    the plot.

    The plot can be updated using one of the many helper functions
    defined in PlotWindow.

    Parameters
    ----------
    ds : `Dataset`
         This is the dataset object corresponding to the
         simulation output to be plotted.
    axis : int or one of 'x', 'y', 'z'
         An int corresponding to the axis to slice along (0=x, 1=y, 2=z)
         or the axis name itself
    fields : string
         The name of the field(s) to be plotted.
    center : A sequence of floats, a string, or a tuple.
         The coordinate of the center of the image. If set to 'c', 'center' or
         left blank, the plot is centered on the middle of the domain. If set to
         'max' or 'm', the center will be located at the maximum of the
         ('gas', 'density') field. Centering on the max or min of a specific
         field is supported by providing a tuple such as ("min","temperature") or
         ("max","dark_matter_density"). Units can be specified by passing in *center*
         as a tuple containing a coordinate and string unit name or by passing
         in a YTArray. If a list or unitless array is supplied, code units are
         assumed.
    width : tuple or a float.
         Width can have four different formats to support windows with variable
         x and y widths.  They are:

         ==================================     =======================
         format                                 example
         ==================================     =======================
         (float, string)                        (10,'kpc')
         ((float, string), (float, string))     ((10,'kpc'),(15,'kpc'))
         float                                  0.2
         (float, float)                         (0.2, 0.3)
         ==================================     =======================

         For example, (10, 'kpc') requests a plot window that is 10 kiloparsecs
         wide in the x and y directions, ((10,'kpc'),(15,'kpc')) requests a
         window that is 10 kiloparsecs wide along the x axis and 15
         kiloparsecs wide along the y axis.  In the other two examples, code
         units are assumed, for example (0.2, 0.3) requests a plot that has an
         x width of 0.2 and a y width of 0.3 in code units.  If units are
         provided the resulting plot axis labels will use the supplied units.
    origin : string or length 1, 2, or 3 sequence.
         The location of the origin of the plot coordinate system. This
         is typically represented by a '-' separated string or a tuple of
         strings. In the first index the y-location is given by 'lower',
         'upper', or 'center'. The second index is the x-location, given as
         'left', 'right', or 'center'. Finally, whether the origin is
         applied in 'domain' space, plot 'window' space or 'native'
         simulation coordinate system is given. For example, both
         'upper-right-domain' and ['upper', 'right', 'domain'] place the
         origin in the upper right hand corner of domain space. If x or y
         are not given, a value is inferred. For instance, 'left-domain'
         corresponds to the lower-left hand corner of the simulation domain,
         'center-domain' corresponds to the center of the simulation domain,
         or 'center-window' for the center of the plot window. In the event
         that none of these options place the origin in a desired location,
         a sequence of tuples and a string specifying the
         coordinate space can be given. If plain numeric types are input,
         units of `code_length` are assumed. Further examples:

         ===============================================    ==================================
         format                                             example
         ===============================================    ==================================
         '{space}'                                          'domain'
         '{xloc}-{space}'                                   'left-window'
         '{yloc}-{space}'                                   'upper-domain'
         '{yloc}-{xloc}-{space}'                            'lower-right-window'
         ('{space}',)                                       ('window',)
         ('{xloc}', '{space}')                              ('right', 'domain')
         ('{yloc}', '{space}')                              ('lower', 'window')
         ('{yloc}', '{xloc}', '{space}')                    ('lower', 'right', 'window')
         ((yloc, '{unit}'), (xloc, '{unit}'), '{space}')    ((0.5, 'm'), (0.4, 'm'), 'window')
         (xloc, yloc, '{space}')                            (0.23, 0.5, 'domain')
         ===============================================    ==================================
    axes_unit : string
         The name of the unit for the tick labels on the x and y axes.
         Defaults to None, which automatically picks an appropriate unit.
         If axes_unit is '1', 'u', or 'unitary', it will not display the
         units, and only show the axes name.
    right_handed : boolean
         Whether the implicit east vector for the image generated is set to make a right
         handed coordinate system with a normal vector, the direction of the
         'window' into the data.
    fontsize : integer
         The size of the fonts for the axis, colorbar, and tick labels.
    field_parameters : dictionary
         A dictionary of field parameters than can be accessed by derived
         fields.
    data_source: YTSelectionContainer object
         Object to be used for data selection. Defaults to ds.all_data(), a
         region covering the full domain

    Examples
    --------

    This will save an image in the file 'sliceplot_Density.png'

    >>> from yt import load
    >>> ds = load('IsolatedGalaxy/galaxy0030/galaxy0030')
    >>> p = SlicePlot(ds, 2, 'density', 'c', (20, 'kpc'))
    >>> p.save('sliceplot')

    """
    _plot_type = 'Slice'
    _frb_generator = FixedResolutionBuffer

    def __init__(self, ds, axis, fields, center='c', width=None, axes_unit=None,
                 origin='center-window', right_handed=True, fontsize=18, field_parameters=None,
                 window_size=8.0, aspect=None, data_source=None):
        # this will handle time series data and controllers
        axis = fix_axis(axis, ds)
        (bounds, center, display_center) = \
            get_window_parameters(axis, center, width, ds)
        if field_parameters is None:
            field_parameters = {}

        if ds.geometry == "spherical" or ds.geometry == "cylindrical":
            mylog.info("Setting origin='native' for %s geometry." % ds.geometry)
            origin = 'native'

        if isinstance(ds, YTSpatialPlotDataset):
            slc = ds.all_data()
            slc.axis = axis
            if slc.axis != ds.parameters["axis"]:
                raise RuntimeError("Original slice axis is %s." %
                                   ds.parameters["axis"])
        else:
            slc = ds.slice(axis, center[axis], field_parameters=field_parameters,
                           center=center, data_source=data_source)
            slc.get_data(fields)
        validate_mesh_fields(slc, fields)
        PWViewerMPL.__init__(self, slc, bounds, origin=origin,
                             fontsize=fontsize, fields=fields,
                             window_size=window_size, aspect=aspect, right_handed=right_handed)
        if axes_unit is None:
            axes_unit = get_axes_unit(width, ds)
        self.set_axes_unit(axes_unit)

class ProjectionPlot(PWViewerMPL):
    r"""Creates a projection plot from a dataset

    Given a ds object, an axis to project along, and a field name
    string, this will return a PWViewerMPL object containing
    the plot.

    The plot can be updated using one of the many helper functions
    defined in PlotWindow.

    Parameters
    ----------
    ds : `Dataset`
        This is the dataset object corresponding to the
        simulation output to be plotted.
    axis : int or one of 'x', 'y', 'z'
         An int corresponding to the axis to slice along (0=x, 1=y, 2=z)
         or the axis name itself
    fields : string
         The name of the field(s) to be plotted.
    center : A sequence of floats, a string, or a tuple.
         The coordinate of the center of the image. If set to 'c', 'center' or
         left blank, the plot is centered on the middle of the domain. If set to
         'max' or 'm', the center will be located at the maximum of the
         ('gas', 'density') field. Centering on the max or min of a specific
         field is supported by providing a tuple such as ("min","temperature") or
         ("max","dark_matter_density"). Units can be specified by passing in *center*
         as a tuple containing a coordinate and string unit name or by passing
         in a YTArray. If a list or unitless array is supplied, code units are
         assumed.
    width : tuple or a float.
         Width can have four different formats to support windows with variable
         x and y widths.  They are:

         ==================================     =======================
         format                                 example
         ==================================     =======================
         (float, string)                        (10,'kpc')
         ((float, string), (float, string))     ((10,'kpc'),(15,'kpc'))
         float                                  0.2
         (float, float)                         (0.2, 0.3)
         ==================================     =======================

         For example, (10, 'kpc') requests a plot window that is 10 kiloparsecs
         wide in the x and y directions, ((10,'kpc'),(15,'kpc')) requests a
         window that is 10 kiloparsecs wide along the x axis and 15
         kiloparsecs wide along the y axis.  In the other two examples, code
         units are assumed, for example (0.2, 0.3) requests a plot that has an
         x width of 0.2 and a y width of 0.3 in code units.  If units are
         provided the resulting plot axis labels will use the supplied units.
    axes_unit : string
         The name of the unit for the tick labels on the x and y axes.
         Defaults to None, which automatically picks an appropriate unit.
         If axes_unit is '1', 'u', or 'unitary', it will not display the
         units, and only show the axes name.
    origin : string or length 1, 2, or 3 sequence.
         The location of the origin of the plot coordinate system. This
         is typically represented by a '-' separated string or a tuple of
         strings. In the first index the y-location is given by 'lower',
         'upper', or 'center'. The second index is the x-location, given as
         'left', 'right', or 'center'. Finally, whether the origin is
         applied in 'domain' space, plot 'window' space or 'native'
         simulation coordinate system is given. For example, both
         'upper-right-domain' and ['upper', 'right', 'domain'] place the
         origin in the upper right hand corner of domain space. If x or y
         are not given, a value is inferred. For instance, 'left-domain'
         corresponds to the lower-left hand corner of the simulation domain,
         'center-domain' corresponds to the center of the simulation domain,
         or 'center-window' for the center of the plot window. In the event
         that none of these options place the origin in a desired location,
         a sequence of tuples and a string specifying the
         coordinate space can be given. If plain numeric types are input,
         units of `code_length` are assumed. Further examples:

         ===============================================    ==================================
         format                                             example
         ===============================================    ==================================
         '{space}'                                          'domain'
         '{xloc}-{space}'                                   'left-window'
         '{yloc}-{space}'                                   'upper-domain'
         '{yloc}-{xloc}-{space}'                            'lower-right-window'
         ('{space}',)                                       ('window',)
         ('{xloc}', '{space}')                              ('right', 'domain')
         ('{yloc}', '{space}')                              ('lower', 'window')
         ('{yloc}', '{xloc}', '{space}')                    ('lower', 'right', 'window')
         ((yloc, '{unit}'), (xloc, '{unit}'), '{space}')    ((0.5, 'm'), (0.4, 'm'), 'window')
         (xloc, yloc, '{space}')                            (0.23, 0.5, 'domain')
         ===============================================    ==================================

    right_handed : boolean
         Whether the implicit east vector for the image generated is set to make a right
         handed coordinate system with the direction of the
         'window' into the data.
    data_source : YTSelectionContainer Object
         Object to be used for data selection.  Defaults to a region covering
         the entire simulation.
    weight_field : string
         The name of the weighting field.  Set to None for no weight.
    max_level: int
         The maximum level to project to.
    fontsize : integer
         The size of the fonts for the axis, colorbar, and tick labels.
    method : string
         The method of projection.  Valid methods are:

         "integrate" with no weight_field specified : integrate the requested
         field along the line of sight.

         "integrate" with a weight_field specified : weight the requested
         field by the weighting field and integrate along the line of sight.

         "mip" : pick out the maximum value of the field in the line of sight.

         "sum" : This method is the same as integrate, except that it does not
         multiply by a path length when performing the integration, and is
         just a straight summation of the field along the given axis. WARNING:
         This should only be used for uniform resolution grid datasets, as other
         datasets may result in unphysical images.
    proj_style : string
         The method of projection--same as method keyword.  Deprecated as of
         version 3.0.2.  Please use method instead.
    window_size : float
         The size of the window in inches. Set to 8 by default.
    aspect : float
         The aspect ratio of the plot.  Set to None for 1.
    field_parameters : dictionary
         A dictionary of field parameters than can be accessed by derived
         fields.
    data_source: YTSelectionContainer object
         Object to be used for data selection. Defaults to ds.all_data(), a
         region covering the full domain

    Examples
    --------

    Create a projection plot with a width of 20 kiloparsecs centered on the
    center of the simulation box:

    >>> from yt import load
    >>> ds = load('IsolateGalaxygalaxy0030/galaxy0030')
    >>> p = ProjectionPlot(ds, "z", "density", width=(20, "kpc"))

    """
    _plot_type = 'Projection'
    _frb_generator = FixedResolutionBuffer

    def __init__(self, ds, axis, fields, center='c', width=None, axes_unit=None,
                 weight_field=None, max_level=None, origin='center-window',
                 right_handed=True, fontsize=18, field_parameters=None, data_source=None,
                 method = "integrate", proj_style = None, window_size=8.0,
                 aspect=None):
        axis = fix_axis(axis, ds)
        # proj_style is deprecated, but if someone specifies then it trumps
        # method.
        if proj_style is not None:
            method = proj_style
        # If a non-weighted integral projection, assure field-label reflects that
        if weight_field is None and method == "integrate":
            self.projected = True
        (bounds, center, display_center) = \
                get_window_parameters(axis, center, width, ds)
        if field_parameters is None: field_parameters = {}

        # We don't use the plot's data source for validation like in the other
        # plotting classes to avoid an exception
        test_data_source = ds.all_data()
        validate_mesh_fields(test_data_source, fields)

        if isinstance(ds, YTSpatialPlotDataset):
            proj = ds.all_data()
            proj.axis = axis
            if proj.axis != ds.parameters["axis"]:
                raise RuntimeError("Original projection axis is %s." %
                                   ds.parameters["axis"])
            if weight_field is not None:
                proj.weight_field = proj._determine_fields(weight_field)[0]
            else:
                proj.weight_field = weight_field
        else:
            proj = ds.proj(fields, axis, weight_field=weight_field,
                           center=center, data_source=data_source,
                           field_parameters=field_parameters, method=method,
                           max_level=max_level)
        PWViewerMPL.__init__(self, proj, bounds, fields=fields, origin=origin,
                             right_handed=right_handed, fontsize=fontsize, window_size=window_size,
                             aspect=aspect)
        if axes_unit is None:
            axes_unit = get_axes_unit(width, ds)
        self.set_axes_unit(axes_unit)

class OffAxisSlicePlot(PWViewerMPL):
    r"""Creates an off axis slice plot from a dataset

    Given a ds object, a normal vector defining a slicing plane, and
    a field name string, this will return a PWViewerMPL object
    containing the plot.

    The plot can be updated using one of the many helper functions
    defined in PlotWindow.

    Parameters
    ----------
    ds : :class:`yt.data_objects.static_output.Dataset`
         This is the dataset object corresponding to the
         simulation output to be plotted.
    normal : a sequence of floats
         The vector normal to the slicing plane.
    fields : string
         The name of the field(s) to be plotted.
    center : A sequence of floats, a string, or a tuple.
         The coordinate of the center of the image. If set to 'c', 'center' or
         left blank, the plot is centered on the middle of the domain. If set to
         'max' or 'm', the center will be located at the maximum of the
         ('gas', 'density') field. Centering on the max or min of a specific
         field is supported by providing a tuple such as ("min","temperature") or
         ("max","dark_matter_density"). Units can be specified by passing in *center*
         as a tuple containing a coordinate and string unit name or by passing
         in a YTArray. If a list or unitless array is supplied, code units are
         assumed.
    width : tuple or a float.
         Width can have four different formats to support windows with variable
         x and y widths.  They are:

         ==================================     =======================
         format                                 example
         ==================================     =======================
         (float, string)                        (10,'kpc')
         ((float, string), (float, string))     ((10,'kpc'),(15,'kpc'))
         float                                  0.2
         (float, float)                         (0.2, 0.3)
         ==================================     =======================

         For example, (10, 'kpc') requests a plot window that is 10 kiloparsecs
         wide in the x and y directions, ((10,'kpc'),(15,'kpc')) requests a
         window that is 10 kiloparsecs wide along the x axis and 15
         kiloparsecs wide along the y axis.  In the other two examples, code
         units are assumed, for example (0.2, 0.3) requests a plot that has an
         x width of 0.2 and a y width of 0.3 in code units.  If units are
         provided the resulting plot axis labels will use the supplied units.
    axes_unit : string
         The name of the unit for the tick labels on the x and y axes.
         Defaults to None, which automatically picks an appropriate unit.
         If axes_unit is '1', 'u', or 'unitary', it will not display the
         units, and only show the axes name.
    north_vector : a sequence of floats
         A vector defining the 'up' direction in the plot.  This
         option sets the orientation of the slicing plane.  If not
         set, an arbitrary grid-aligned north-vector is chosen.
    right_handed : boolean
         Whether the implicit east vector for the image generated is set to make a right
         handed coordinate system with the north vector and the normal, the direction of the
         'window' into the data.
    fontsize : integer
         The size of the fonts for the axis, colorbar, and tick labels.
    field_parameters : dictionary
         A dictionary of field parameters than can be accessed by derived
         fields.
    data_source : YTSelectionContainer Object
         Object to be used for data selection.  Defaults ds.all_data(), a
         region covering the full domain.
    """

    _plot_type = 'OffAxisSlice'
    _frb_generator = FixedResolutionBuffer

    def __init__(self, ds, normal, fields, center='c', width=None,
                 axes_unit=None, north_vector=None, right_handed=True, fontsize=18,
                 field_parameters=None, data_source=None):
        (bounds, center_rot) = get_oblique_window_parameters(normal,center,width,ds)
        if field_parameters is None:
            field_parameters = {}

        if isinstance(ds, YTSpatialPlotDataset):
            cutting = ds.all_data()
            cutting.axis = 4
            cutting._inv_mat = ds.parameters["_inv_mat"]
        else:
            cutting = ds.cutting(normal, center, north_vector=north_vector,
                                 field_parameters=field_parameters,
                                 data_source=data_source)
            cutting.get_data(fields)
        validate_mesh_fields(cutting, fields)
        # Hard-coding the origin keyword since the other two options
        # aren't well-defined for off-axis data objects
        PWViewerMPL.__init__(self, cutting, bounds, fields=fields,
                             origin='center-window',periodic=False,
                             right_handed=right_handed, oblique=True, fontsize=fontsize)
        if axes_unit is None:
            axes_unit = get_axes_unit(width, ds)
        self.set_axes_unit(axes_unit)

class OffAxisProjectionDummyDataSource(object):
    _type_name = 'proj'
    _key_fields = []
    def __init__(self, center, ds, normal_vector, width, fields,
                 interpolated, resolution = (800,800), weight=None,
                 volume=None, no_ghost=False, le=None, re=None,
                 north_vector=None, method="integrate",
                 data_source=None):
        self.center = center
        self.ds = ds
        self.axis = 4 # always true for oblique data objects
        self.normal_vector = normal_vector
        self.width = width
        if data_source is None:
            self.dd = ds.all_data()
        else:
            self.dd = data_source
        fields = self.dd._determine_fields(fields)
        self.fields = fields
        self.interpolated = interpolated
        self.resolution = resolution
        if weight is not None:
            weight = self.dd._determine_fields(weight)[0]
        self.weight_field = weight
        self.volume = volume
        self.no_ghost = no_ghost
        self.le = le
        self.re = re
        self.north_vector = north_vector
        self.method = method
        self.orienter = Orientation(normal_vector, north_vector=north_vector)

    def _determine_fields(self, *args):
        return self.dd._determine_fields(*args)

class OffAxisProjectionPlot(PWViewerMPL):
    r"""Creates an off axis projection plot from a dataset

    Given a ds object, a normal vector to project along, and
    a field name string, this will return a PWViewerMPL object
    containing the plot.

    The plot can be updated using one of the many helper functions
    defined in PlotWindow.

    Parameters
    ----------
    ds : :class:`yt.data_objects.static_output.Dataset`
        This is the dataset object corresponding to the
        simulation output to be plotted.
    normal : a sequence of floats
        The vector normal to the slicing plane.
    fields : string
        The name of the field(s) to be plotted.
    center : A sequence of floats, a string, or a tuple.
         The coordinate of the center of the image. If set to 'c', 'center' or
         left blank, the plot is centered on the middle of the domain. If set to
         'max' or 'm', the center will be located at the maximum of the
         ('gas', 'density') field. Centering on the max or min of a specific
         field is supported by providing a tuple such as ("min","temperature") or
         ("max","dark_matter_density"). Units can be specified by passing in *center*
         as a tuple containing a coordinate and string unit name or by passing
         in a YTArray. If a list or unitless array is supplied, code units are
         assumed.
    width : tuple or a float.
         Width can have four different formats to support windows with variable
         x and y widths.  They are:

         ==================================     =======================
         format                                 example
         ==================================     =======================
         (float, string)                        (10,'kpc')
         ((float, string), (float, string))     ((10,'kpc'),(15,'kpc'))
         float                                  0.2
         (float, float)                         (0.2, 0.3)
         ==================================     =======================

         For example, (10, 'kpc') requests a plot window that is 10 kiloparsecs
         wide in the x and y directions, ((10,'kpc'),(15,'kpc')) requests a
         window that is 10 kiloparsecs wide along the x axis and 15
         kiloparsecs wide along the y axis.  In the other two examples, code
         units are assumed, for example (0.2, 0.3) requests a plot that has an
         x width of 0.2 and a y width of 0.3 in code units.  If units are
         provided the resulting plot axis labels will use the supplied units.
    depth : A tuple or a float
         A tuple containing the depth to project through and the string
         key of the unit: (width, 'unit').  If set to a float, code units
         are assumed
    weight_field : string
         The name of the weighting field.  Set to None for no weight.
    max_level: int
         The maximum level to project to.
    axes_unit : string
         The name of the unit for the tick labels on the x and y axes.
         Defaults to None, which automatically picks an appropriate unit.
         If axes_unit is '1', 'u', or 'unitary', it will not display the
         units, and only show the axes name.
    north_vector : a sequence of floats
         A vector defining the 'up' direction in the plot.  This
         option sets the orientation of the slicing plane.  If not
         set, an arbitrary grid-aligned north-vector is chosen.
    right_handed : boolean
         Whether the implicit east vector for the image generated is set to make a right
         handed coordinate system with the north vector and the normal, the direction of the
         'window' into the data.
    fontsize : integer
         The size of the fonts for the axis, colorbar, and tick labels.
    method : string
         The method of projection.  Valid methods are:

         "integrate" with no weight_field specified : integrate the requested
         field along the line of sight.

         "integrate" with a weight_field specified : weight the requested
         field by the weighting field and integrate along the line of sight.

         "sum" : This method is the same as integrate, except that it does not
         multiply by a path length when performing the integration, and is
         just a straight summation of the field along the given axis. WARNING:
         This should only be used for uniform resolution grid datasets, as other
         datasets may result in unphysical images.
    data_source: YTSelectionContainer object
         Object to be used for data selection. Defaults to ds.all_data(), a
         region covering the full domain
    """
    _plot_type = 'OffAxisProjection'
    _frb_generator = OffAxisProjectionFixedResolutionBuffer

    def __init__(self, ds, normal, fields, center='c', width=None,
                 depth=(1, '1'), axes_unit=None, weight_field=None,
                 max_level=None, north_vector=None, right_handed=True,
                 volume=None, no_ghost=False, le=None, re=None,
                 interpolated=False, fontsize=18, method="integrate",
                 data_source=None):
        (bounds, center_rot) = \
          get_oblique_window_parameters(normal,center,width,ds,depth=depth)
        fields = ensure_list(fields)[:]
        oap_width = ds.arr((bounds[1] - bounds[0],
                            bounds[3] - bounds[2],
                            bounds[5] - bounds[4]))
        OffAxisProj = OffAxisProjectionDummyDataSource(
            center_rot, ds, normal, oap_width, fields, interpolated,
            weight=weight_field,  volume=volume, no_ghost=no_ghost,
            le=le, re=re, north_vector=north_vector, method=method,
            data_source=data_source)

        validate_mesh_fields(OffAxisProj, fields)

        if max_level is not None:
            OffAxisProj.dd.max_level = max_level

        # If a non-weighted, integral projection, assure field label
        # reflects that
        if weight_field is None and OffAxisProj.method == "integrate":
            self.projected = True

        # Hard-coding the origin keyword since the other two options
        # aren't well-defined for off-axis data objects
        PWViewerMPL.__init__(
            self, OffAxisProj, bounds, fields=fields, origin='center-window',
            periodic=False, oblique=True, right_handed=right_handed,
            fontsize=fontsize)
        if axes_unit is None:
            axes_unit = get_axes_unit(width, ds)
        self.set_axes_unit(axes_unit)

    def _recreate_frb(self):
        super(OffAxisProjectionPlot, self)._recreate_frb()

class WindowPlotMPL(ImagePlotMPL):
    """A container for a single PlotWindow matplotlib figure and axes"""
    def __init__(self, data, cbname, cblinthresh, cmap, extent, zlim,
                 figure_size, fontsize, aspect, figure, axes, cax):
        from matplotlib.ticker import ScalarFormatter
        self._draw_colorbar = True
        self._draw_axes = True
        self._fontsize = fontsize
        self._figure_size = figure_size

        # Compute layout
        fontscale = float(fontsize) / 18.0
        if fontscale < 1.0:
            fontscale = np.sqrt(fontscale)

        if iterable(figure_size):
            fsize = figure_size[0]
        else:
            fsize = figure_size
        self._cb_size = 0.0375*fsize
        self._ax_text_size = [1.2*fontscale, 0.9*fontscale]
        self._top_buff_size = 0.30*fontscale
        self._aspect = ((extent[1] - extent[0])/(extent[3] - extent[2])).in_cgs()
        self._unit_aspect = aspect

        size, axrect, caxrect = self._get_best_layout()

        super(WindowPlotMPL, self).__init__(
            size, axrect, caxrect, zlim, figure, axes, cax)

        self._init_image(data, cbname, cblinthresh, cmap, extent, aspect)

        # In matplotlib 2.1 and newer we'll be able to do this using
        # self.image.axes.ticklabel_format
        # See https://github.com/matplotlib/matplotlib/pull/6337
        formatter = ScalarFormatter(useMathText=True)
        formatter.set_scientific(True)
        formatter.set_powerlimits((-2, 3))
        self.image.axes.xaxis.set_major_formatter(formatter)
        self.image.axes.yaxis.set_major_formatter(formatter)
        if cbname == 'linear':
            self.cb.formatter.set_scientific(True)
            self.cb.formatter.set_powerlimits((-2, 3))
            self.cb.update_ticks()


def SlicePlot(ds, normal=None, fields=None, axis=None, *args, **kwargs):
    r"""
    A factory function for
    :class:`yt.visualization.plot_window.AxisAlignedSlicePlot`
    and :class:`yt.visualization.plot_window.OffAxisSlicePlot` objects.  This
    essentially allows for a single entry point to both types of slice plots,
    the distinction being determined by the specified normal vector to the
    slice.

    The returned plot object can be updated using one of the many helper
    functions defined in PlotWindow.

    Parameters
    ----------

    ds : :class:`yt.data_objects.static_output.Dataset`
        This is the dataset object corresponding to the
        simulation output to be plotted.
    normal : int or one of 'x', 'y', 'z', or sequence of floats
        This specifies the normal vector to the slice.  If given as an integer
        or a coordinate string (0=x, 1=y, 2=z), this function will return an
        :class:`AxisAlignedSlicePlot` object.  If given as a sequence of floats,
        this is interpretted as an off-axis vector and an
        :class:`OffAxisSlicePlot` object is returned.
    fields : string
         The name of the field(s) to be plotted.
    axis : int or one of 'x', 'y', 'z'
         An int corresponding to the axis to slice along (0=x, 1=y, 2=z)
         or the axis name itself.  If specified, this will replace normal.

    The following are nominally keyword arguments passed onto the respective
    slice plot objects generated by this function.

    center : A sequence floats, a string, or a tuple.
         The coordinate of the center of the image. If set to 'c', 'center' or
         left blank, the plot is centered on the middle of the domain. If set to
         'max' or 'm', the center will be located at the maximum of the
         ('gas', 'density') field. Centering on the max or min of a specific
         field is supported by providing a tuple such as ("min","temperature") or
         ("max","dark_matter_density"). Units can be specified by passing in *center*
         as a tuple containing a coordinate and string unit name or by passing
         in a YTArray. If a list or unitless array is supplied, code units are
         assumed.
    width : tuple or a float.
         Width can have four different formats to support windows with variable
         x and y widths.  They are:

         ==================================     =======================
         format                                 example
         ==================================     =======================
         (float, string)                        (10,'kpc')
         ((float, string), (float, string))     ((10,'kpc'),(15,'kpc'))
         float                                  0.2
         (float, float)                         (0.2, 0.3)
         ==================================     =======================

         For example, (10, 'kpc') requests a plot window that is 10 kiloparsecs
         wide in the x and y directions, ((10,'kpc'),(15,'kpc')) requests a
         window that is 10 kiloparsecs wide along the x axis and 15
         kiloparsecs wide along the y axis.  In the other two examples, code
         units are assumed, for example (0.2, 0.3) requests a plot that has an
         x width of 0.2 and a y width of 0.3 in code units.  If units are
         provided the resulting plot axis labels will use the supplied units.
    axes_unit : string
         The name of the unit for the tick labels on the x and y axes.
         Defaults to None, which automatically picks an appropriate unit.
         If axes_unit is '1', 'u', or 'unitary', it will not display the
         units, and only show the axes name.
    origin : string or length 1, 2, or 3 sequence.
         The location of the origin of the plot coordinate system for
         `AxisAlignedSlicePlot` object; for `OffAxisSlicePlot` objects this
         parameter is discarded. This is typically represented by a '-'
         separated string or a tuple of strings. In the first index the
         y-location is given by 'lower', 'upper', or 'center'. The second index
         is the x-location, given as 'left', 'right', or 'center'. Finally, the
         whether the origin is applied in 'domain' space, plot 'window' space or
         'native' simulation coordinate system is given. For example, both
         'upper-right-domain' and ['upper', 'right', 'domain'] place the
         origin in the upper right hand corner of domain space. If x or y
         are not given, a value is inferred. For instance, 'left-domain'
         corresponds to the lower-left hand corner of the simulation domain,
         'center-domain' corresponds to the center of the simulation domain,
<<<<<<< HEAD
         or 'center-window' for the center of the plot window. Further
         examples:

         ==================================     ============================
         format                                 example
         ==================================     ============================
         '{space}'                              'domain'
         '{xloc}-{space}'                       'left-window'
         '{yloc}-{space}'                       'upper-domain'
         '{yloc}-{xloc}-{space}'                'lower-right-window'
         ('{space}',)                           ('window',)
         ('{xloc}', '{space}')                  ('right', 'domain')
         ('{yloc}', '{space}')                  ('lower', 'window')
         ('{yloc}', '{xloc}', '{space}')        ('lower', 'right', 'window')
         ==================================     ============================
=======
         or 'center-window' for the center of the plot window. In the event
         that none of these options place the origin in a desired location,
         a sequence of tuples and a string specifying the
         coordinate space can be given. If plain numeric types are input,
         units of `code_length` are assumed. Further examples:

         ===============================================    ==================================
         format                                             example
         ===============================================    ==================================
         '{space}'                                          'domain'
         '{xloc}-{space}'                                   'left-window'
         '{yloc}-{space}'                                   'upper-domain'
         '{yloc}-{xloc}-{space}'                            'lower-right-window'
         ('{space}',)                                       ('window',)
         ('{xloc}', '{space}')                              ('right', 'domain')
         ('{yloc}', '{space}')                              ('lower', 'window')
         ('{yloc}', '{xloc}', '{space}')                    ('lower', 'right', 'window')
         ((yloc, '{unit}'), (xloc, '{unit}'), '{space}')    ((0.5, 'm'), (0.4, 'm'), 'window')
         (xloc, yloc, '{space}')                            (0.23, 0.5, 'domain')
         ===============================================    ==================================
>>>>>>> 7ef69331
    north_vector : a sequence of floats
        A vector defining the 'up' direction in the `OffAxisSlicePlot`; not
        used in `AxisAlignedSlicePlot`.  This option sets the orientation of the
        slicing plane.  If not set, an arbitrary grid-aligned north-vector is
        chosen.
    fontsize : integer
         The size of the fonts for the axis, colorbar, and tick labels.
    field_parameters : dictionary
         A dictionary of field parameters than can be accessed by derived
         fields.
    data_source : YTSelectionContainer Object
         Object to be used for data selection.  Defaults to a region covering
         the entire simulation.

    Raises
    ------

    AssertionError
        If a proper normal axis is not specified via the normal or axis
        keywords, and/or if a field to plot is not specified.

    Examples
    --------

    >>> from yt import load
    >>> ds = load("IsolatedGalaxy/galaxy0030/galaxy0030")
    >>> slc = SlicePlot(ds, "x", "density", center=[0.2,0.3,0.4])
    >>>
    >>> slc = SlicePlot(ds, [0.4, 0.2, -0.1], "pressure",
    ...                 north_vector=[0.2,-0.3,0.1])

    """
    # Make sure we are passed a normal
    # we check the axis keyword for backwards compatibility
    if normal is None: normal = axis
    if normal is None:
        raise AssertionError("Must pass a normal vector to the slice!")

    # to keep positional ordering we had to make fields a keyword; make sure
    # it is present
    if fields is None:
        raise AssertionError("Must pass field(s) to plot!")

    # use an AxisAlignedSlicePlot where possible, e.g.:
    # maybe someone passed normal=[0,0,0.2] when they should have just used "z"
    if iterable(normal) and not isinstance(normal, string_types):
        if np.count_nonzero(normal) == 1:
            normal = ("x","y","z")[np.nonzero(normal)[0][0]]
        else:
            normal = np.array(normal, dtype='float64')
            np.divide(normal, np.dot(normal,normal), normal)

    # by now the normal should be properly set to get either a On/Off Axis plot
    if iterable(normal) and not isinstance(normal, string_types):
        # OffAxisSlicePlot has hardcoded origin; remove it if in kwargs
        if 'origin' in kwargs:
            msg = "Ignoring 'origin' keyword as it is ill-defined for " \
                  "an OffAxisSlicePlot object."
            mylog.warn(msg)
            del kwargs['origin']

        return OffAxisSlicePlot(ds, normal, fields, *args, **kwargs)
    else:
        # north_vector not used in AxisAlignedSlicePlots; remove it if in kwargs
        if 'north_vector' in kwargs:
            msg = "Ignoring 'north_vector' keyword as it is ill-defined for " \
                  "an AxisAlignedSlicePlot object."
            mylog.warn(msg)
            del kwargs['north_vector']

        return AxisAlignedSlicePlot(ds, normal, fields, *args, **kwargs)

def plot_2d(ds, fields, center='c', width=None, axes_unit=None,
            origin='center-window', fontsize=18, field_parameters=None, 
            window_size=8.0, aspect=None, data_source=None):
    r"""Creates a plot of a 2D dataset

    Given a ds object and a field name string, this will return a
    PWViewerMPL object containing the plot.

    The plot can be updated using one of the many helper functions
    defined in PlotWindow.

    Parameters
    ----------
    ds : `Dataset`
         This is the dataset object corresponding to the
         simulation output to be plotted.
    fields : string
         The name of the field(s) to be plotted.
    center : A sequence of floats, a string, or a tuple.
         The coordinate of the center of the image. If set to 'c', 'center' or
         left blank, the plot is centered on the middle of the domain. If set to
         'max' or 'm', the center will be located at the maximum of the
         ('gas', 'density') field. Centering on the max or min of a specific
         field is supported by providing a tuple such as ("min","temperature") or
         ("max","dark_matter_density"). Units can be specified by passing in *center*
         as a tuple containing a coordinate and string unit name or by passing
         in a YTArray. If a list or unitless array is supplied, code units are
         assumed. For plot_2d, this keyword accepts a coordinate in two dimensions.
    width : tuple or a float.
         Width can have four different formats to support windows with variable
         x and y widths.  They are:

         ==================================     =======================
         format                                 example
         ==================================     =======================
         (float, string)                        (10,'kpc')
         ((float, string), (float, string))     ((10,'kpc'),(15,'kpc'))
         float                                  0.2
         (float, float)                         (0.2, 0.3)
         ==================================     =======================

         For example, (10, 'kpc') requests a plot window that is 10 kiloparsecs
         wide in the x and y directions, ((10,'kpc'),(15,'kpc')) requests a
         window that is 10 kiloparsecs wide along the x axis and 15
         kiloparsecs wide along the y axis.  In the other two examples, code
         units are assumed, for example (0.2, 0.3) requests a plot that has an
         x width of 0.2 and a y width of 0.3 in code units.  If units are
         provided the resulting plot axis labels will use the supplied units.
    origin : string or length 1, 2, or 3 sequence.
         The location of the origin of the plot coordinate system. This
         is typically represented by a '-' separated string or a tuple of
         strings. In the first index the y-location is given by 'lower',
         'upper', or 'center'. The second index is the x-location, given as
         'left', 'right', or 'center'. Finally, whether the origin is
         applied in 'domain' space, plot 'window' space or 'native'
         simulation coordinate system is given. For example, both
         'upper-right-domain' and ['upper', 'right', 'domain'] place the
         origin in the upper right hand corner of domain space. If x or y
         are not given, a value is inferred. For instance, 'left-domain'
         corresponds to the lower-left hand corner of the simulation domain,
         'center-domain' corresponds to the center of the simulation domain,
         or 'center-window' for the center of the plot window. In the event
         that none of these options place the origin in a desired location,
         a sequence of tuples and a string specifying the
         coordinate space can be given. If plain numeric types are input,
         units of `code_length` are assumed. Further examples:

         ===============================================    ==================================
         format                                             example
         ===============================================    ==================================
         '{space}'                                          'domain'
         '{xloc}-{space}'                                   'left-window'
         '{yloc}-{space}'                                   'upper-domain'
         '{yloc}-{xloc}-{space}'                            'lower-right-window'
         ('{space}',)                                       ('window',)
         ('{xloc}', '{space}')                              ('right', 'domain')
         ('{yloc}', '{space}')                              ('lower', 'window')
         ('{yloc}', '{xloc}', '{space}')                    ('lower', 'right', 'window')
         ((yloc, '{unit}'), (xloc, '{unit}'), '{space}')    ((0.5, 'm'), (0.4, 'm'), 'window')
         (xloc, yloc, '{space}')                            (0.23, 0.5, 'domain')
         ===============================================    ==================================
    axes_unit : string
         The name of the unit for the tick labels on the x and y axes.
         Defaults to None, which automatically picks an appropriate unit.
         If axes_unit is '1', 'u', or 'unitary', it will not display the
         units, and only show the axes name.
    fontsize : integer
         The size of the fonts for the axis, colorbar, and tick labels.
    field_parameters : dictionary
         A dictionary of field parameters than can be accessed by derived
         fields.
    data_source: YTSelectionContainer object
         Object to be used for data selection. Defaults to ds.all_data(), a 
         region covering the full domain
    """
    if ds.dimensionality != 2:
        raise RuntimeError("plot_2d only plots 2D datasets!")
    if ds.geometry == "cartesian" or ds.geometry == "polar":
        axis = "z"
    elif ds.geometry == "cylindrical":
        axis = "theta"
    # Part of the convenience of plot_2d is to eliminate the use of the
    # superfluous coordinate, so we do that also with the center argument
    if not isinstance(center, string_types) and obj_length(center) == 2:
        c0_string = isinstance(center[0], string_types)
        c1_string = isinstance(center[1], string_types)
        if not c0_string and not c1_string:
            if obj_length(center[0]) == 2 and c1_string:
                center = ds.arr(center[0], center[1])
            elif not isinstance(center, YTArray):
                center = ds.arr(center, 'code_length')
            center.convert_to_units("code_length")
        center = ds.arr([center[0], center[1], 
                         ds.domain_center[2]])
    return AxisAlignedSlicePlot(ds, axis, fields, center=center, width=width,
                                axes_unit=axes_unit, origin=origin, 
                                fontsize=fontsize,
                                field_parameters=field_parameters, 
                                window_size=window_size, aspect=aspect,
                                data_source=data_source)<|MERGE_RESOLUTION|>--- conflicted
+++ resolved
@@ -844,67 +844,11 @@
                 self.figure_size, font_size,
                 self.aspect, fig, axes, cax)
 
-<<<<<<< HEAD
-            axes_unit_labels = ['', '']
-            comoving = False
-            hinv = False
-            for i, un in enumerate((unit_x, unit_y)):
-                unn = None
-                if hasattr(self.ds.coordinates, "image_units"):
-                    # This *forces* an override
-                    unn = self.ds.coordinates.image_units[axis_index][i]
-                elif hasattr(self.ds.coordinates, "default_unit_label"):
-                    axax = getattr(self.ds.coordinates,
-                                   "%s_axis" % ("xy"[i]))[axis_index]
-                    unn = self.ds.coordinates.default_unit_label.get(axax,
-                        None)
-                if unn is not None:
-                    axes_unit_labels[i] = r'\ \ \left('+unn+r'\right)'
-                    continue
-                # Use sympy to factor h out of the unit.  In this context 'un'
-                # is a string, so we call the Unit constructor.
-                expr = Unit(un, registry=self.ds.unit_registry).expr
-                h_expr = Unit('h', registry=self.ds.unit_registry).expr
-                # See http://docs.sympy.org/latest/modules/core.html#sympy.core.expr.Expr
-                h_power = expr.as_coeff_exponent(h_expr)[1]
-                # un is now the original unit, but with h factored out.
-                un = str(expr*h_expr**(-1*h_power))
-                un_unit = Unit(un, registry=self.ds.unit_registry)
-                cm = Unit('cm').expr
-                if str(un).endswith('cm') and cm not in un_unit.expr.atoms():
-                    comoving = True
-                    un = un[:-2]
-                # no length units besides code_length end in h so this is safe
-                if h_power == -1:
-                    hinv = True
-                elif h_power != 0:
-                    # It doesn't make sense to scale a position by anything
-                    # other than h**-1
-                    raise RuntimeError
-                if un not in ['1', 'u', 'unitary']:
-                    if un in formatted_length_unit_names:
-                        un = formatted_length_unit_names[un]
-                    else:
-                        un = Unit(un, registry=self.ds.unit_registry)
-                        un = un.latex_representation()
-                        if hinv:
-                            un = un + '\,h^{-1}'
-                        if comoving:
-                            un = un + '\,(1+z)^{-1}'
-                        pp = un[0]
-                        if pp in latex_prefixes:
-                            symbol_wo_prefix = un[1:]
-                            if symbol_wo_prefix in prefixable_units:
-                                un = un.replace(
-                                    pp, "{"+latex_prefixes[pp]+"}", 1)
-                    axes_unit_labels[i] = '\ \ ('+un+')'
-=======
             if not self._right_handed:
                 ax = self.plots[f].axes
                 ax.invert_xaxis()
 
             axes_unit_labels = self._get_axes_unit_labels(unit_x, unit_y)
->>>>>>> 7ef69331
 
             if self.oblique:
                 labels = [r'$\rm{Image\ x'+axes_unit_labels[0]+'}$',
@@ -1916,23 +1860,6 @@
          are not given, a value is inferred. For instance, 'left-domain'
          corresponds to the lower-left hand corner of the simulation domain,
          'center-domain' corresponds to the center of the simulation domain,
-<<<<<<< HEAD
-         or 'center-window' for the center of the plot window. Further
-         examples:
-
-         ==================================     ============================
-         format                                 example
-         ==================================     ============================
-         '{space}'                              'domain'
-         '{xloc}-{space}'                       'left-window'
-         '{yloc}-{space}'                       'upper-domain'
-         '{yloc}-{xloc}-{space}'                'lower-right-window'
-         ('{space}',)                           ('window',)
-         ('{xloc}', '{space}')                  ('right', 'domain')
-         ('{yloc}', '{space}')                  ('lower', 'window')
-         ('{yloc}', '{xloc}', '{space}')        ('lower', 'right', 'window')
-         ==================================     ============================
-=======
          or 'center-window' for the center of the plot window. In the event
          that none of these options place the origin in a desired location,
          a sequence of tuples and a string specifying the
@@ -1953,7 +1880,6 @@
          ((yloc, '{unit}'), (xloc, '{unit}'), '{space}')    ((0.5, 'm'), (0.4, 'm'), 'window')
          (xloc, yloc, '{space}')                            (0.23, 0.5, 'domain')
          ===============================================    ==================================
->>>>>>> 7ef69331
     north_vector : a sequence of floats
         A vector defining the 'up' direction in the `OffAxisSlicePlot`; not
         used in `AxisAlignedSlicePlot`.  This option sets the orientation of the
