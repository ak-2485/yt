--- conflicted
+++ resolved
@@ -91,25 +91,11 @@
 from yt.frontends.flash.api import \
     FLASHStaticOutput, FLASHFieldInfo
 
-<<<<<<< HEAD
-#from yt.frontends.tiger.api import \
-#    TigerStaticOutput, TigerFieldInfo, add_tiger_field
-
 #from yt.frontends.artio.api import \
 #    ARTIOStaticOutput, ARTIOFieldInfo, add_artio_field
 
-#from yt.frontends.artio2.api import \
-#    Artio2StaticOutput
-
 #from yt.frontends.ramses.api import \
 #    RAMSESStaticOutput, RAMSESFieldInfo, add_ramses_field
-=======
-from yt.frontends.artio.api import \
-    ARTIOStaticOutput, ARTIOFieldInfo, add_artio_field
-
-from yt.frontends.ramses.api import \
-    RAMSESStaticOutput, RAMSESFieldInfo, add_ramses_field
->>>>>>> deb93776
 
 #from yt.frontends.chombo.api import \
 #    ChomboStaticOutput, ChomboFieldInfo, add_chombo_field
