language: python
dist: bionic
cache:
  pip: true
  directories:
    - $HOME/.ccache  # https://github.com/travis-ci/travis-ci/issues/5853

addons:
  apt:
    packages:
      - libhdf5-serial-dev
      - libnetcdf-dev
      - libproj-dev
      - proj-data
      - proj-bin
      - libgeos-dev
      - libopenmpi-dev

env:
  global:
    PIP=pip
    HOMEBREW_NO_AUTO_UPDATE=1

before_install:
  - |
    if [[ $TRAVIS_OS_NAME != 'osx' ]]; then
      $PIP install --upgrade virtualenv
      python -m virtualenv venv
      source venv/bin/activate
      export PATH=/usr/lib/ccache:$PATH
    else
      sudo mkdir -p /usr/local/man
      sudo chown -R "${USER}:admin" /usr/local/man
      HOMEBREW_NO_AUTO_UPDATE=1 brew install hdf5 proj geos open-mpi netcdf ccache
      HOMEBREW_NO_AUTO_UPDATE=1 brew uninstall gdal postgis numpy  # WHY?
      export PATH=/usr/local/opt/ccache/libexec:$PATH
    fi
    mkdir -p $HOME/.config/yt
    echo "[yt]" > $HOME/.config/yt/ytrc
    echo "suppressStreamLogging = True" >> $HOME/.config/yt/ytrc
    cat $HOME/.config/yt/ytrc
    cp tests/matplotlibrc .

install:
  - |
    # setup environment
    ccache -s
    # Upgrade pip and setuptools and wheel to get clean install
    $PIP install --upgrade pip
    $PIP install --upgrade wheel
    $PIP install --upgrade setuptools
    echo "Travis build stage: $TRAVIS_BUILD_STAGE_NAME"
    # install dependencies yt
    if [[ ${TRAVIS_BUILD_STAGE_NAME} == "lint" ]]; then
      export TRAVIS_BUILD_STAGE_NAME="Lint"
    fi
    if [[ ${TRAVIS_BUILD_STAGE_NAME} != "Lint" ]]; then
      if [[ $MINIMAL == 1 ]]; then
        # Ensure numpy and cython are installed so dependencies that need to be built
        # don't error out
        # The first numpy to support py3.6 is 1.12, but numpy 1.13 matches 
        # unyt so we'll match it here. 
        $PIP install numpy==1.13.3 cython==0.26.1
        $PIP install -r tests/test_minimal_requirements.txt
      else
        # Getting cartopy installed requires getting cython and numpy installed
        # first; this is potentially going to be fixed with the inclusion of
        # pyproject.toml in cartopy.
        # These versions are pinned, so we will need to update/remove them when
        # the hack is no longer necessary.
        $PIP install numpy==1.18.1 cython==0.29.14
        CFLAGS="$CFLAGS -DACCEPT_USE_OF_DEPRECATED_PROJ_API_H" $PIP install -r tests/test_requirements.txt
      fi
      $PIP install -e .
    else
      $PIP install -r tests/lint_requirements.txt
    fi

jobs:
  include:
    - stage: Lint
      name: "flake8"
      python: 3.6
      script: flake8 yt/

    - stage: Lint
      name: "isort"
      python: 3.6
<<<<<<< HEAD
      script: isort --check-only 
=======
      script: isort --check-only -rc yt/

    - stage: Lint
      name: "black"
      python: 3.6
>>>>>>> 69f8548e
      script: black --check yt/

    - stage: tests
      name: "Python: 3.6 Minimal Dependency Unit Tests"
      python: 3.6
      env: MINIMAL=1
      script: coverage run $(which nosetests) -c nose_unit.cfg

    - stage: tests
      name: "Python: 3.6 Unit Tests"
      python: 3.6
      script: coverage run $(which nosetests) -c nose_unit.cfg

    - stage: tests
      name: "Python: 3.8 Unit Tests"
      python: 3.8
      script: coverage run $(which nosetests) -c nose_unit.cfg

      # This is not necessarily going to be forever -- once we merge yt-4.0
      # with master we will likely change this around to reduce the number of
      # versions we test on.
    - stage: tests
      name: "Python: 3.7 Answer Tests"
      python: 3.7
      script: coverage run $(which nosetests) -c nose_answer.cfg
      after_failure: python tests/report_failed_answers.py -f -m --xunit-file "answer_nosetests.xml"

    - stage: tests
      name: "MacOS: Unit Tests"
      os: osx
      osx_image: xcode10.1
      language: shell
      env: PIP=pip3
      cache:
        - directories:
          - $HOME/Library/Caches/pip
      script: nosetests -c nose_unit.cfg

after_success:
  - |
    if [[ ${TRAVIS_BUILD_STAGE_NAME} == "lint" ]]; then
      export TRAVIS_BUILD_STAGE_NAME="Lint"
    fi
    if [[ ${TRAVIS_BUILD_STAGE_NAME} != "Lint" ]]; then
      codecov
    fi<|MERGE_RESOLUTION|>--- conflicted
+++ resolved
@@ -86,15 +86,11 @@
     - stage: Lint
       name: "isort"
       python: 3.6
-<<<<<<< HEAD
-      script: isort --check-only 
-=======
-      script: isort --check-only -rc yt/
+      script: isort --check-only
 
     - stage: Lint
       name: "black"
       python: 3.6
->>>>>>> 69f8548e
       script: black --check yt/
 
     - stage: tests
